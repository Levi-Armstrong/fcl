--- conflicted
+++ resolved
@@ -52,16 +52,6 @@
 GJKSolver_libccd solver1;
 GJKSolver_indep solver2;
 
-void getContactInfo(const std::vector<ContactPoint>& contacts, size_t index,
-                    Vec3f& contact, Vec3f& normal, FCL_REAL& depth)
-{
-  assert(index < contacts.size());
-
-  contact = contacts[index].pos;
-  normal = contacts[index].normal;
-  depth = contacts[index].penetration_depth;
-}
-
 #define BOOST_CHECK_FALSE(p) BOOST_CHECK(!(p))
 
 BOOST_AUTO_TEST_CASE(gjkcache)
@@ -236,22 +226,6 @@
   Vec3f normal;  // normal direction should be from object 1 to object 2
   bool res;
 
-<<<<<<< HEAD
-  res = solver1.shapeIntersect(s1, Transform3f(), s2, Transform3f(Vec3f(40, 0, 0)), NULL);
-  BOOST_CHECK_FALSE(res);
-  result.clear();
-  res = (collide(&s1, Transform3f(), &s2, Transform3f(Vec3f(40, 0, 0)), request, result) > 0);
-  BOOST_CHECK_FALSE(res);
-
-  res = solver1.shapeIntersect(s1, transform, s2, transform * Transform3f(Vec3f(40, 0, 0)), NULL);
-  BOOST_CHECK_FALSE(res);
-  result.clear();
-  res = (collide(&s1, transform, &s2, transform * Transform3f(Vec3f(40, 0, 0)), request, result) > 0);
-  BOOST_CHECK_FALSE(res);
-
-  res = solver1.shapeIntersect(s1, Transform3f(), s2, Transform3f(Vec3f(30, 0, 0)), NULL);
-  BOOST_CHECK(res);
-=======
   if (solver_type == GST_LIBCCD)
   {
     res = solver1.shapeIntersect(s1, tf1, s2, tf2, NULL, NULL, NULL);
@@ -285,17 +259,11 @@
     compareContact(s1, tf1, s2, tf2, solver_type, contact, expected_point, depth, expected_depth, normal, expected_normal, check_opposite_normal, tol);
 
   request.enable_contact = false;
->>>>>>> 7279e644
   result.clear();
   res = (collide(&s1, tf1, &s2, tf2, request, result) > 0);
   BOOST_CHECK_EQUAL(res, expected_res);
 
-<<<<<<< HEAD
-  res = solver1.shapeIntersect(s1, transform, s2, transform * Transform3f(Vec3f(30.01, 0, 0)), NULL);
-  BOOST_CHECK_FALSE(res);
-=======
   request.enable_contact = true;
->>>>>>> 7279e644
   result.clear();
   res = (collide(&s1, tf1, &s2, tf2, request, result) > 0);
   BOOST_CHECK_EQUAL(res, expected_res);
@@ -310,55 +278,6 @@
   }
 }
 
-<<<<<<< HEAD
-  res = solver1.shapeIntersect(s1, Transform3f(), s2, Transform3f(Vec3f(29.9, 0, 0)), NULL);
-  BOOST_CHECK(res);
-  result.clear();
-  res = (collide(&s1, Transform3f(), &s2, Transform3f(Vec3f(29.9, 0, 0)), request, result) > 0);
-  BOOST_CHECK(res);
-
-  res = solver1.shapeIntersect(s1, transform, s2, transform * Transform3f(Vec3f(29.9, 0, 0)), NULL);
-  BOOST_CHECK(res);
-  result.clear();
-  res = (collide(&s1, transform, &s2, transform * Transform3f(Vec3f(29.9, 0, 0)), request, result) > 0);
-  BOOST_CHECK(res);
-
-  res = solver1.shapeIntersect(s1, Transform3f(), s2, Transform3f(), NULL);
-  BOOST_CHECK(res);
-  result.clear();
-  res = (collide(&s1, Transform3f(), &s2, Transform3f(), request, result) > 0);
-  BOOST_CHECK(res);
-
-  res = solver1.shapeIntersect(s1, transform, s2, transform, NULL);
-  BOOST_CHECK(res);
-  result.clear();
-  res = (collide(&s1, transform, &s2, transform, request, result) > 0);
-  BOOST_CHECK(res);
-
-  res = solver1.shapeIntersect(s1, Transform3f(), s2, Transform3f(Vec3f(-29.9, 0, 0)), NULL);
-  BOOST_CHECK(res);
-  result.clear();
-  res = (collide(&s1, Transform3f(), &s2, Transform3f(Vec3f(-29.9, 0, 0)), request, result) > 0);
-  BOOST_CHECK(res);
-
-  res = solver1.shapeIntersect(s1, transform, s2, transform * Transform3f(Vec3f(-29.9, 0, 0)), NULL);
-  BOOST_CHECK(res);
-  result.clear();
-  res = (collide(&s1, transform, &s2, transform * Transform3f(Vec3f(-29.9, 0, 0)), request, result) > 0);
-  BOOST_CHECK(res);
-
-  res = solver1.shapeIntersect(s1, Transform3f(), s2, Transform3f(Vec3f(-30, 0, 0)), NULL);
-  BOOST_CHECK(res);
-  result.clear();
-  res = (collide(&s1, Transform3f(), &s2, Transform3f(Vec3f(-30, 0, 0)), request, result) > 0);
-  BOOST_CHECK(res);
-
-  res = solver1.shapeIntersect(s1, transform, s2, transform * Transform3f(Vec3f(-30.01, 0, 0)), NULL);
-  BOOST_CHECK_FALSE(res);
-  result.clear();
-  res = (collide(&s1, transform, &s2, transform * Transform3f(Vec3f(-30.01, 0, 0)), request, result) > 0);
-  BOOST_CHECK_FALSE(res);
-=======
 BOOST_AUTO_TEST_CASE(shapeIntersection_spheresphere)
 {
   Sphere s1(20);
@@ -489,7 +408,6 @@
 
   // The lowest vertex along z-axis should be the contact point
   BOOST_CHECK(vertices[0].equal(point));
->>>>>>> 7279e644
 }
 
 BOOST_AUTO_TEST_CASE(shapeIntersection_boxbox)
@@ -502,88 +420,6 @@
 
   Transform3f transform;
   generateRandomTransform(extents, transform);
-<<<<<<< HEAD
-  Transform3f identity;
-
-  CollisionRequest request;
-  CollisionResult result;
-
-  Vec3f contact;
-  FCL_REAL depth;
-  Vec3f normal;
-  std::vector<ContactPoint> contacts;
-  bool res;
-
-  const double tolerance = 1e-6;
-
-  res = solver1.shapeIntersect(s1, Transform3f(), s2, Transform3f(), NULL);
-  BOOST_CHECK(res);
-  result.clear();
-  res = (collide(&s1, Transform3f(), &s2, Transform3f(), request, result) > 0);
-  BOOST_CHECK(res);
-
-  res = solver1.shapeIntersect(s1, transform, s2, transform, NULL);
-  BOOST_CHECK(res);
-  result.clear();
-  res = (collide(&s1, transform, &s2, transform, request, result) > 0);
-  BOOST_CHECK(res);
-
-  res = solver1.shapeIntersect(s1, Transform3f(), s2, Transform3f(Vec3f(15, 0, 0)), NULL);
-  BOOST_CHECK(res);
-  result.clear();
-  res = (collide(&s1, Transform3f(), &s2, Transform3f(Vec3f(15, 0, 0)), request, result) > 0);
-  BOOST_CHECK(res);
-
-  res = solver1.shapeIntersect(s1, transform, s2, transform * Transform3f(Vec3f(15.01, 0, 0)), NULL);
-  BOOST_CHECK_FALSE(res);
-  result.clear();
-  res = (collide(&s1, transform, &s2, transform * Transform3f(Vec3f(15.01, 0, 0)), request, result) > 0);
-  BOOST_CHECK_FALSE(res);
-
-  Quaternion3f q;
-  q.fromAxisAngle(Vec3f(0, 0, 1), (FCL_REAL)3.140 / 6);
-  res = solver1.shapeIntersect(s1, Transform3f(), s2, Transform3f(q), NULL);
-  BOOST_CHECK(res);
-  result.clear();
-  res = (collide(&s1, Transform3f(), &s2, Transform3f(q), request, result) > 0);
-  BOOST_CHECK(res);
-
-  res = solver1.shapeIntersect(s1, transform, s2, transform * Transform3f(q), NULL);
-  BOOST_CHECK(res);
-  result.clear();
-  res = (collide(&s1, transform, &s2, transform * Transform3f(q), request, result) > 0);
-  BOOST_CHECK(res);
-
-
-  res = solver1.shapeIntersect(s1, Transform3f(), s2, Transform3f(Vec3f(0, 0, 30)), &contacts);
-  BOOST_CHECK(res);
-  BOOST_CHECK(contacts.size() == 4);
-
-  Vec3f p1(-5, -5, 25);
-  Vec3f p2(-5, +5, 25);
-  Vec3f p3(+5, +5, 25);
-  Vec3f p4(+5, -5, 25);
-
-  getContactInfo(contacts, 0, contact, normal, depth);
-  BOOST_CHECK(std::abs(depth) < tolerance);
-  BOOST_CHECK(normal.equal(Vec3f(0, 0, -1)));
-  BOOST_CHECK(contact.equal(Vec3f(-5, -5, 25)));
-
-  getContactInfo(contacts, 1, contact, normal, depth);
-  BOOST_CHECK(std::abs(depth) < tolerance);
-  BOOST_CHECK(normal.equal(Vec3f(0, 0, -1)));
-  BOOST_CHECK(contact.equal(Vec3f(-5, 5, 25)));
-
-  getContactInfo(contacts, 2, contact, normal, depth);
-  BOOST_CHECK(std::abs(depth) < tolerance);
-  BOOST_CHECK(normal.equal(Vec3f(0, 0, -1)));
-  BOOST_CHECK(contact.equal(Vec3f(5, 5, 25)));
-
-  getContactInfo(contacts, 3, contact, normal, depth);
-  BOOST_CHECK(std::abs(depth) < tolerance);
-  BOOST_CHECK(normal.equal(Vec3f(0, 0, -1)));
-  BOOST_CHECK(contact.equal(Vec3f(5, -5, 25)));
-=======
 
   // Vec3f point;
   // FCL_REAL depth;
@@ -630,7 +466,6 @@
     generateRandomTransform(extents, tf);
     testBoxBoxContactPoints(tf.getRotation());
   }
->>>>>>> 7279e644
 }
 
 BOOST_AUTO_TEST_CASE(shapeIntersection_spherebox)
@@ -644,19 +479,6 @@
   Transform3f transform;
   generateRandomTransform(extents, transform);
 
-<<<<<<< HEAD
-  res = solver1.shapeIntersect(s1, Transform3f(), s2, Transform3f(), NULL);
-  BOOST_CHECK(res);
-  result.clear();
-  res = (collide(&s1, Transform3f(), &s2, Transform3f(), request, result) > 0);
-  BOOST_CHECK(res);
-
-  res = solver1.shapeIntersect(s1, transform, s2, transform, NULL);
-  BOOST_CHECK(res);
-  result.clear();
-  res = (collide(&s1, transform, &s2, transform, request, result) > 0);
-  BOOST_CHECK(res);
-=======
   // Vec3f point;
   // FCL_REAL depth;
   Vec3f normal;
@@ -690,38 +512,12 @@
   normal = transform.getRotation() * Vec3f(1, 0, 0);
   testShapeInersection(s1, tf1, s2, tf2, GST_LIBCCD, true, NULL, NULL, &normal);
 }
->>>>>>> 7279e644
 
 BOOST_AUTO_TEST_CASE(shapeIntersection_spherecapsule)
 {
   Sphere s1(20);
   Capsule s2(5, 10);
 
-<<<<<<< HEAD
-  res = solver1.shapeIntersect(s1, Transform3f(), s2, Transform3f(Vec3f(22.5, 0, 0)), NULL);
-  BOOST_CHECK_FALSE(res);
-  result.clear();
-  res = (collide(&s1, Transform3f(), &s2, Transform3f(Vec3f(22.5, 0, 0)), request, result) > 0);
-  BOOST_CHECK_FALSE(res);
-
-  res = solver1.shapeIntersect(s1, transform, s2, transform * Transform3f(Vec3f(22.501, 0, 0)), NULL);
-  BOOST_CHECK_FALSE(res);
-  result.clear();
-  res = (collide(&s1, transform, &s2, transform * Transform3f(Vec3f(22.501, 0, 0)), request, result) > 0);
-  BOOST_CHECK_FALSE(res);
-
-  res = solver1.shapeIntersect(s1, Transform3f(), s2, Transform3f(Vec3f(22.4, 0, 0)), NULL);
-  BOOST_CHECK(res);
-  result.clear();
-  res = (collide(&s1, Transform3f(), &s2, Transform3f(Vec3f(22.4, 0, 0)), request, result) > 0);
-  BOOST_CHECK(res);
-
-  res = solver1.shapeIntersect(s1, transform, s2, transform * Transform3f(Vec3f(22.4, 0, 0)), NULL);
-  BOOST_CHECK(res);
-  result.clear();
-  res = (collide(&s1, transform, &s2, transform * Transform3f(Vec3f(22.4, 0, 0)), request, result) > 0);
-  BOOST_CHECK(res);
-=======
   Transform3f tf1;
   Transform3f tf2;
 
@@ -771,7 +567,6 @@
   tf2 = transform * Transform3f(Vec3f(25.1, 0, 0));
   normal = transform.getRotation() * Vec3f(1, 0, 0);
   testShapeInersection(s1, tf1, s2, tf2, GST_LIBCCD, false);
->>>>>>> 7279e644
 }
 
 BOOST_AUTO_TEST_CASE(shapeIntersection_cylindercylinder)
@@ -784,50 +579,6 @@
 
   Transform3f transform;
   generateRandomTransform(extents, transform);
-<<<<<<< HEAD
-  Transform3f identity;
-
-  CollisionRequest request;
-  CollisionResult result;
-
-  bool res;
-
-  res = solver1.shapeIntersect(s1, Transform3f(), s2, Transform3f(), NULL);
-  BOOST_CHECK(res);
-  result.clear();
-  res = (collide(&s1, Transform3f(), &s2, Transform3f(), request, result) > 0);
-  BOOST_CHECK(res);
-
-  res = solver1.shapeIntersect(s1, transform, s2, transform, NULL);
-  BOOST_CHECK(res);
-  result.clear();
-  res = (collide(&s1, transform, &s2, transform, request, result) > 0);
-  BOOST_CHECK(res);
-
-  res = solver1.shapeIntersect(s1, Transform3f(), s2, Transform3f(Vec3f(9.9, 0, 0)), NULL);
-  BOOST_CHECK(res);
-  result.clear();
-  res = (collide(&s1, Transform3f(), &s2, Transform3f(Vec3f(9.9, 0, 0)), request, result) > 0);
-  BOOST_CHECK(res);
-
-  res = solver1.shapeIntersect(s1, transform, s2, transform * Transform3f(Vec3f(9.9, 0, 0)), NULL);
-  BOOST_CHECK(res);
-  result.clear();
-  res = (collide(&s1, transform, &s2, transform * Transform3f(Vec3f(9.9, 0, 0)), request, result) > 0);
-  BOOST_CHECK(res);
-
-  res = solver1.shapeIntersect(s1, Transform3f(), s2, Transform3f(Vec3f(10, 0, 0)), NULL);
-  BOOST_CHECK_FALSE(res);
-  result.clear();
-  res = (collide(&s1, Transform3f(), &s2, Transform3f(Vec3f(10, 0, 0)), request, result) > 0);
-  BOOST_CHECK_FALSE(res);
-
-  res = solver1.shapeIntersect(s1, transform, s2, transform * Transform3f(Vec3f(10.01, 0, 0)), NULL);
-  BOOST_CHECK_FALSE(res);
-  result.clear();
-  res = (collide(&s1, transform, &s2, transform * Transform3f(Vec3f(10.01, 0, 0)), request, result) > 0);
-  BOOST_CHECK_FALSE(res);
-=======
 
   // Vec3f point;
   // FCL_REAL depth;
@@ -860,7 +611,6 @@
   tf1 = transform;
   tf2 = transform * Transform3f(Vec3f(10.01, 0, 0));
   testShapeInersection(s1, tf1, s2, tf2, GST_LIBCCD, false);
->>>>>>> 7279e644
 }
 
 BOOST_AUTO_TEST_CASE(shapeIntersection_conecone)
@@ -868,63 +618,53 @@
   Cone s1(5, 10);
   Cone s2(5, 10);
 
-<<<<<<< HEAD
-  Transform3f transform;
-  generateRandomTransform(extents, transform);
-  Transform3f identity;
-
-  CollisionRequest request;
-  CollisionResult result;
-
-  bool res;
-
-  res = solver1.shapeIntersect(s1, Transform3f(), s2, Transform3f(), NULL);
-  BOOST_CHECK(res);
-  result.clear();
-  res = (collide(&s1, Transform3f(), &s2, Transform3f(), request, result) > 0);
-  BOOST_CHECK(res);
-
-  res = solver1.shapeIntersect(s1, transform, s2, transform, NULL);
-  BOOST_CHECK(res);
-  result.clear();
-  res = (collide(&s1, transform, &s2, transform, request, result) > 0);
-  BOOST_CHECK(res);
-
-  res = solver1.shapeIntersect(s1, Transform3f(), s2, Transform3f(Vec3f(9.9, 0, 0)), NULL);
-  BOOST_CHECK(res);
-  result.clear();
-  res = (collide(&s1, Transform3f(), &s2, Transform3f(Vec3f(9.9, 0, 0)), request, result) > 0);
-  BOOST_CHECK(res);
-
-  res = solver1.shapeIntersect(s1, transform, s2, transform * Transform3f(Vec3f(9.9, 0, 0)), NULL);
-  BOOST_CHECK(res);
-  result.clear();
-  res = (collide(&s1, transform, &s2, transform * Transform3f(Vec3f(9.9, 0, 0)), request, result) > 0);
-  BOOST_CHECK(res);
-
-  res = solver1.shapeIntersect(s1, Transform3f(), s2, Transform3f(Vec3f(10.001, 0, 0)), NULL);
-  BOOST_CHECK_FALSE(res);
-  result.clear();
-  res = (collide(&s1, Transform3f(), &s2, Transform3f(Vec3f(10.001, 0, 0)), request, result) > 0);
-  BOOST_CHECK_FALSE(res);
-
-  res = solver1.shapeIntersect(s1, transform, s2, transform * Transform3f(Vec3f(10.001, 0, 0)), NULL);
-  BOOST_CHECK_FALSE(res);
-  result.clear();
-  res = (collide(&s1, transform, &s2, transform * Transform3f(Vec3f(10.001, 0, 0)), request, result) > 0);
-  BOOST_CHECK_FALSE(res);
-
-  res = solver1.shapeIntersect(s1, Transform3f(), s2, Transform3f(Vec3f(0, 0, 9.9)), NULL);
-  BOOST_CHECK(res);
-  result.clear();
-  res = (collide(&s1, Transform3f(), &s2, Transform3f(Vec3f(0, 0, 9.9)), request, result) > 0);
-  BOOST_CHECK(res);
-
-  res = solver1.shapeIntersect(s1, transform, s2, transform * Transform3f(Vec3f(0, 0, 9.9)), NULL);
-  BOOST_CHECK(res);
-  result.clear();
-  res = (collide(&s1, transform, &s2, transform * Transform3f(Vec3f(0, 0, 9.9)), request, result) > 0);
-  BOOST_CHECK(res);
+  Transform3f tf1;
+  Transform3f tf2;
+
+  Transform3f transform;
+  generateRandomTransform(extents, transform);
+
+  // Vec3f point;
+  // FCL_REAL depth;
+  Vec3f normal;
+
+  tf1 = Transform3f();
+  tf2 = Transform3f();
+  // TODO: Need convention for normal when the centers of two objects are at same position.
+  testShapeInersection(s1, tf1, s2, tf2, GST_LIBCCD, true, NULL, NULL, NULL);
+
+  tf1 = transform;
+  tf2 = transform;
+  // TODO: Need convention for normal when the centers of two objects are at same position.
+  testShapeInersection(s1, tf1, s2, tf2, GST_LIBCCD, true, NULL, NULL, NULL);
+
+  tf1 = Transform3f();
+  tf2 = Transform3f(Vec3f(9.9, 0, 0));
+  normal.setValue(1, 0, 0);
+  testShapeInersection(s1, tf1, s2, tf2, GST_LIBCCD, true, NULL, NULL, &normal);
+
+  tf1 = transform;
+  tf2 = transform * Transform3f(Vec3f(9.9, 0, 0));
+  normal = transform.getRotation() * Vec3f(1, 0, 0);
+  testShapeInersection(s1, tf1, s2, tf2, GST_LIBCCD, true, NULL, NULL, &normal);
+
+  tf1 = Transform3f();
+  tf2 = Transform3f(Vec3f(10.001, 0, 0));
+  testShapeInersection(s1, tf1, s2, tf2, GST_LIBCCD, false);
+
+  tf1 = transform;
+  tf2 = transform * Transform3f(Vec3f(10.001, 0, 0));
+  testShapeInersection(s1, tf1, s2, tf2, GST_LIBCCD, false);
+
+  tf1 = Transform3f();
+  tf2 = Transform3f(Vec3f(0, 0, 9.9));
+  normal.setValue(0, 0, 1);
+  testShapeInersection(s1, tf1, s2, tf2, GST_LIBCCD, true, NULL, NULL, &normal);
+
+  tf1 = transform;
+  tf2 = transform * Transform3f(Vec3f(0, 0, 9.9));
+  normal = transform.getRotation() * Vec3f(0, 0, 1);
+  testShapeInersection(s1, tf1, s2, tf2, GST_LIBCCD, true, NULL, NULL, &normal);
 }
 
 BOOST_AUTO_TEST_CASE(shapeIntersection_conecylinder)
@@ -932,74 +672,61 @@
   Cylinder s1(5, 10);
   Cone s2(5, 10);
 
-  Transform3f transform;
-  generateRandomTransform(extents, transform);
-  Transform3f identity;
-
-  CollisionRequest request;
-  CollisionResult result;
-
-  bool res;
-
-  res = solver1.shapeIntersect(s1, Transform3f(), s2, Transform3f(), NULL);
-  BOOST_CHECK(res);
-  result.clear();
-  res = (collide(&s1, Transform3f(), &s2, Transform3f(), request, result) > 0);
-  BOOST_CHECK(res);
-
-  res = solver1.shapeIntersect(s1, transform, s2, transform, NULL);
-  BOOST_CHECK(res);
-  result.clear();
-  res = (collide(&s1, transform, &s2, transform, request, result) > 0);
-  BOOST_CHECK(res);
-
-  res = solver1.shapeIntersect(s1, Transform3f(), s2, Transform3f(Vec3f(9.9, 0, 0)), NULL);
-  BOOST_CHECK(res);
-  result.clear();
-  res = (collide(&s1, Transform3f(), &s2, Transform3f(Vec3f(9.9, 0, 0)), request, result) > 0);
-  BOOST_CHECK(res);
-
-  res = solver1.shapeIntersect(s1, transform, s2, transform * Transform3f(Vec3f(9.9, 0, 0)), NULL);
-  BOOST_CHECK(res);
-  result.clear();
-  res = (collide(&s1, transform, &s2, transform * Transform3f(Vec3f(9.9, 0, 0)), request, result) > 0);
-  BOOST_CHECK(res);
-
-  res = solver1.shapeIntersect(s1, Transform3f(), s2, Transform3f(Vec3f(10.01, 0, 0)), NULL);
-  BOOST_CHECK_FALSE(res);
-  result.clear();
-  res = (collide(&s1, Transform3f(), &s2, Transform3f(Vec3f(10, 0, 0)), request, result) > 0);
-  BOOST_CHECK_FALSE(res);
-
-  res = solver1.shapeIntersect(s1, transform, s2, transform * Transform3f(Vec3f(10.01, 0, 0)), NULL);
-  BOOST_CHECK_FALSE(res);
-  result.clear();
-  res = (collide(&s1, transform, &s2, transform * Transform3f(Vec3f(10.01, 0, 0)), request, result) > 0);
-  BOOST_CHECK_FALSE(res);
-
-  res = solver1.shapeIntersect(s1, Transform3f(), s2, Transform3f(Vec3f(0, 0, 9.9)), NULL);
-  BOOST_CHECK(res);
-  result.clear();
-  res = (collide(&s1, Transform3f(), &s2, Transform3f(Vec3f(0, 0, 9.9)), request, result) > 0);
-  BOOST_CHECK(res);
-
-  res = solver1.shapeIntersect(s1, transform, s2, transform * Transform3f(Vec3f(0, 0, 9.9)), NULL);
-  BOOST_CHECK(res);
-  result.clear();
-  res = (collide(&s1, transform, &s2, transform * Transform3f(Vec3f(0, 0, 9.9)), request, result) > 0);
-  BOOST_CHECK(res);
-
-  res = solver1.shapeIntersect(s1, Transform3f(), s2, Transform3f(Vec3f(0, 0, 10.01)), NULL);
-  BOOST_CHECK_FALSE(res);
-  result.clear();
-  res = (collide(&s1, Transform3f(), &s2, Transform3f(Vec3f(0, 0, 10)), request, result) > 0);
-  BOOST_CHECK_FALSE(res);
-
-  res = solver1.shapeIntersect(s1, transform, s2, transform * Transform3f(Vec3f(0, 0, 10.01)), NULL);
-  BOOST_CHECK_FALSE(res);
-  result.clear();
-  res = (collide(&s1, transform, &s2, transform * Transform3f(Vec3f(0, 0, 10.01)), request, result) > 0);
-  BOOST_CHECK_FALSE(res);
+  Transform3f tf1;
+  Transform3f tf2;
+
+  Transform3f transform;
+  generateRandomTransform(extents, transform);
+
+  // Vec3f point;
+  // FCL_REAL depth;
+  Vec3f normal;
+
+  tf1 = Transform3f();
+  tf2 = Transform3f();
+  // TODO: Need convention for normal when the centers of two objects are at same position.
+  testShapeInersection(s1, tf1, s2, tf2, GST_LIBCCD, true, NULL, NULL, NULL);
+
+  tf1 = transform;
+  tf2 = transform;
+  // TODO: Need convention for normal when the centers of two objects are at same position.
+  testShapeInersection(s1, tf1, s2, tf2, GST_LIBCCD, true, NULL, NULL, NULL);
+
+  tf1 = Transform3f();
+  tf2 = Transform3f(Vec3f(9.9, 0, 0));
+  normal.setValue(1, 0, 0);
+  testShapeInersection(s1, tf1, s2, tf2, GST_LIBCCD, true, NULL, NULL, &normal, false, 0.061);
+
+  tf1 = transform;
+  tf2 = transform * Transform3f(Vec3f(9.9, 0, 0));
+  normal = transform.getRotation() * Vec3f(1, 0, 0);
+  testShapeInersection(s1, tf1, s2, tf2, GST_LIBCCD, true, NULL, NULL, &normal, false, 0.46);
+
+  tf1 = Transform3f();
+  tf2 = Transform3f(Vec3f(10.01, 0, 0));
+  testShapeInersection(s1, tf1, s2, tf2, GST_LIBCCD, false);
+
+  tf1 = transform;
+  tf2 = transform * Transform3f(Vec3f(10.01, 0, 0));
+  testShapeInersection(s1, tf1, s2, tf2, GST_LIBCCD, false);
+
+  tf1 = Transform3f();
+  tf2 = Transform3f(Vec3f(0, 0, 9.9));
+  normal.setValue(0, 0, 1);
+  testShapeInersection(s1, tf1, s2, tf2, GST_LIBCCD, true, NULL, NULL, &normal);
+
+  tf1 = transform;
+  tf2 = transform * Transform3f(Vec3f(0, 0, 9.9));
+  normal = transform.getRotation() * Vec3f(0, 0, 1);
+  testShapeInersection(s1, tf1, s2, tf2, GST_LIBCCD, true, NULL, NULL, &normal);
+
+  tf1 = Transform3f();
+  tf2 = Transform3f(Vec3f(0, 0, 10.01));
+  testShapeInersection(s1, tf1, s2, tf2, GST_LIBCCD, false);
+
+  tf1 = transform;
+  tf2 = transform * Transform3f(Vec3f(0, 0, 10.01));
+  testShapeInersection(s1, tf1, s2, tf2, GST_LIBCCD, false);
 }
 
 BOOST_AUTO_TEST_CASE(shapeIntersection_spheretriangle)
@@ -1012,8 +739,8 @@
 
   Transform3f transform;
   generateRandomTransform(extents, transform);
-  Transform3f identity;
-
+
+  Vec3f normal;
   bool res;
 
   res = solver1.shapeTriangleIntersect(s, Transform3f(), t[0], t[1], t[2], NULL, NULL, NULL);
@@ -1031,12 +758,105 @@
 
   res =  solver1.shapeTriangleIntersect(s, transform, t[0], t[1], t[2], transform, NULL, NULL, NULL);
   BOOST_CHECK(res);
+
+  res = solver1.shapeTriangleIntersect(s, Transform3f(), t[0], t[1], t[2], NULL, NULL, &normal);
+  BOOST_CHECK(res);
+  BOOST_CHECK(normal.equal(Vec3f(1, 0, 0), 1e-9));
+
+  res =  solver1.shapeTriangleIntersect(s, transform, t[0], t[1], t[2], transform, NULL, NULL, &normal);
+  BOOST_CHECK(res);
+  BOOST_CHECK(normal.equal(transform.getRotation() * Vec3f(1, 0, 0), 1e-9));
+}
+
+BOOST_AUTO_TEST_CASE(shapeIntersection_halfspacetriangle)
+{
+  Halfspace hs(Vec3f(1, 0, 0), 0);
+  Vec3f t[3];
+  t[0].setValue(20, 0, 0);
+  t[1].setValue(-20, 0, 0);
+  t[2].setValue(0, 20, 0);
+
+  Transform3f transform;
+  generateRandomTransform(extents, transform);
+
+  // Vec3f point;
+  // FCL_REAL depth;
+  Vec3f normal;
+  bool res;
+
+  res = solver1.shapeTriangleIntersect(hs, Transform3f(), t[0], t[1], t[2], Transform3f(), NULL, NULL, NULL);
+  BOOST_CHECK(res);
+
+  res =  solver1.shapeTriangleIntersect(hs, transform, t[0], t[1], t[2], transform, NULL, NULL, NULL);
+  BOOST_CHECK(res);
+
+
+  t[0].setValue(20, 0, 0);
+  t[1].setValue(0, -20, 0);
+  t[2].setValue(0, 20, 0);
+  res = solver1.shapeTriangleIntersect(hs, Transform3f(), t[0], t[1], t[2], Transform3f(), NULL, NULL, NULL);
+  BOOST_CHECK(res);
+
+  res =  solver1.shapeTriangleIntersect(hs, transform, t[0], t[1], t[2], transform, NULL, NULL, NULL);
+  BOOST_CHECK(res);
+
+  res = solver1.shapeTriangleIntersect(hs, Transform3f(), t[0], t[1], t[2], Transform3f(), NULL, NULL, &normal);
+  BOOST_CHECK(res);
+  BOOST_CHECK(normal.equal(Vec3f(1, 0, 0), 1e-9));
+
+  res =  solver1.shapeTriangleIntersect(hs, transform, t[0], t[1], t[2], transform, NULL, NULL, &normal);
+  BOOST_CHECK(res);
+  BOOST_CHECK(normal.equal(transform.getRotation() * Vec3f(1, 0, 0), 1e-9));
+}
+
+BOOST_AUTO_TEST_CASE(shapeIntersection_planetriangle)
+{
+  Plane hs(Vec3f(1, 0, 0), 0);
+  Vec3f t[3];
+  t[0].setValue(20, 0, 0);
+  t[1].setValue(-20, 0, 0);
+  t[2].setValue(0, 20, 0);
+
+  Transform3f transform;
+  generateRandomTransform(extents, transform);
+
+  // Vec3f point;
+  // FCL_REAL depth;
+  Vec3f normal;
+  bool res;
+
+  res = solver1.shapeTriangleIntersect(hs, Transform3f(), t[0], t[1], t[2], Transform3f(), NULL, NULL, NULL);
+  BOOST_CHECK(res);
+
+  res =  solver1.shapeTriangleIntersect(hs, transform, t[0], t[1], t[2], transform, NULL, NULL, NULL);
+  BOOST_CHECK(res);
+
+
+  t[0].setValue(20, 0, 0);
+  t[1].setValue(-0.1, -20, 0);
+  t[2].setValue(-0.1, 20, 0);
+  res = solver1.shapeTriangleIntersect(hs, Transform3f(), t[0], t[1], t[2], Transform3f(), NULL, NULL, NULL);
+  BOOST_CHECK(res);
+
+  res =  solver1.shapeTriangleIntersect(hs, transform, t[0], t[1], t[2], transform, NULL, NULL, NULL);
+  BOOST_CHECK(res);
+
+  res = solver1.shapeTriangleIntersect(hs, Transform3f(), t[0], t[1], t[2], Transform3f(), NULL, NULL, &normal);
+  BOOST_CHECK(res);
+  BOOST_CHECK(normal.equal(Vec3f(1, 0, 0), 1e-9));
+
+  res =  solver1.shapeTriangleIntersect(hs, transform, t[0], t[1], t[2], transform, NULL, NULL, &normal);
+  BOOST_CHECK(res);
+  BOOST_CHECK(normal.equal(transform.getRotation() * Vec3f(1, 0, 0), 1e-9));
 }
 
 BOOST_AUTO_TEST_CASE(shapeIntersection_halfspacesphere)
 {
   Sphere s(10);
   Halfspace hs(Vec3f(1, 0, 0), 0);
+
+  Transform3f tf1;
+  Transform3f tf2;
 
   Transform3f transform;
   generateRandomTransform(extents, transform);
@@ -1044,83 +864,79 @@
   Vec3f contact;
   FCL_REAL depth;
   Vec3f normal;
-  std::vector<ContactPoint> contacts;
-  bool res;
-
-  res = solver1.shapeIntersect(s, Transform3f(), hs, Transform3f(), &contacts);
-  getContactInfo(contacts, 0, contact, normal, depth);
-  BOOST_CHECK(res);
-  BOOST_CHECK(std::abs(depth - 10) < 0.001);
-  BOOST_CHECK(normal.equal(Vec3f(-1, 0, 0)));
-  BOOST_CHECK(contact.equal(Vec3f(-5, 0, 0)));
-
-  contacts.clear();
-  res = solver1.shapeIntersect(s, transform, hs, transform, &contacts);
-  getContactInfo(contacts, 0, contact, normal, depth);
-  BOOST_CHECK(res);
-  BOOST_CHECK(std::abs(depth - 10) < 0.001);
-  BOOST_CHECK(normal.equal(transform.getQuatRotation().transform(Vec3f(-1, 0, 0))));
-  BOOST_CHECK(contact.equal(transform.transform(Vec3f(-5, 0, 0))));
-
-  contacts.clear();
-  res = solver1.shapeIntersect(s, Transform3f(), hs, Transform3f(Vec3f(5, 0, 0)), &contacts);
-  getContactInfo(contacts, 0, contact, normal, depth);
-  BOOST_CHECK(res);
-  BOOST_CHECK(std::abs(depth - 15) < 0.001);
-  BOOST_CHECK(normal.equal(Vec3f(-1, 0, 0)));
-  BOOST_CHECK(contact.equal(Vec3f(-2.5, 0, 0)));
-
-  contacts.clear();
-  res = solver1.shapeIntersect(s, transform, hs, transform * Transform3f(Vec3f(5, 0, 0)), &contacts);
-  getContactInfo(contacts, 0, contact, normal, depth);
-  BOOST_CHECK(res);
-  BOOST_CHECK(std::abs(depth - 15) < 0.001);
-  BOOST_CHECK(normal.equal(transform.getQuatRotation().transform(Vec3f(-1, 0, 0))));
-  BOOST_CHECK(contact.equal(transform.transform(Vec3f(-2.5, 0, 0))));
-
-  contacts.clear();
-  res = solver1.shapeIntersect(s, Transform3f(), hs, Transform3f(Vec3f(-5, 0, 0)), &contacts);
-  getContactInfo(contacts, 0, contact, normal, depth);
-  BOOST_CHECK(res);
-  BOOST_CHECK(std::abs(depth - 5) < 0.001);
-  BOOST_CHECK(normal.equal(Vec3f(-1, 0, 0)));
-  BOOST_CHECK(contact.equal(Vec3f(-7.5, 0, 0)));
-
-  contacts.clear();
-  res = solver1.shapeIntersect(s, transform, hs, transform * Transform3f(Vec3f(-5, 0, 0)), &contacts);
-  getContactInfo(contacts, 0, contact, normal, depth);
-  BOOST_CHECK(res);
-  BOOST_CHECK(std::abs(depth - 5) < 0.001);
-  BOOST_CHECK(normal.equal(transform.getQuatRotation().transform(Vec3f(-1, 0, 0))));
-  BOOST_CHECK(contact.equal(transform.transform(Vec3f(-7.5, 0, 0))));
-
-  res = solver1.shapeIntersect(s, Transform3f(), hs, Transform3f(Vec3f(-10.1, 0, 0)), &contacts);
-  BOOST_CHECK_FALSE(res);
-
-  res = solver1.shapeIntersect(s, transform, hs, transform * Transform3f(Vec3f(-10.1, 0, 0)), &contacts);
-  BOOST_CHECK_FALSE(res);
-
-  contacts.clear();
-  res = solver1.shapeIntersect(s, Transform3f(), hs, Transform3f(Vec3f(10.1, 0, 0)), &contacts);
-  getContactInfo(contacts, 0, contact, normal, depth);
-  BOOST_CHECK(res);
-  BOOST_CHECK(std::abs(depth - 20.1) < 0.001);
-  BOOST_CHECK(normal.equal(Vec3f(-1, 0, 0)));
-  BOOST_CHECK(contact.equal(Vec3f(0.05, 0, 0)));
-
-  contacts.clear();
-  res = solver1.shapeIntersect(s, transform, hs, transform * Transform3f(Vec3f(10.1, 0, 0)), &contacts);
-  getContactInfo(contacts, 0, contact, normal, depth);
-  BOOST_CHECK(res);
-  BOOST_CHECK(std::abs(depth - 20.1) < 0.001);
-  BOOST_CHECK(normal.equal(transform.getQuatRotation().transform(Vec3f(-1, 0, 0))));
-  BOOST_CHECK(contact.equal(transform.transform(Vec3f(0.05, 0, 0))));
+
+  tf1 = Transform3f();
+  tf2 = Transform3f();
+  contact.setValue(-5, 0, 0);
+  depth = 10;
+  normal.setValue(-1, 0, 0);
+  testShapeInersection(s, tf1, hs, tf2, GST_LIBCCD, true, &contact, &depth, &normal);
+
+  tf1 = transform;
+  tf2 = transform;
+  contact = transform.transform(Vec3f(-5, 0, 0));
+  depth = 10;
+  normal = transform.getQuatRotation().transform(Vec3f(-1, 0, 0));
+  testShapeInersection(s, tf1, hs, tf2, GST_LIBCCD, true, &contact, &depth, &normal);
+
+  tf1 = Transform3f();
+  tf2 = Transform3f(Vec3f(5, 0, 0));
+  contact.setValue(-2.5, 0, 0);
+  depth = 15;
+  normal.setValue(-1, 0, 0);
+  testShapeInersection(s, tf1, hs, tf2, GST_LIBCCD, true, &contact, &depth, &normal);
+
+  tf1 = transform;
+  tf2 = transform * Transform3f(Vec3f(5, 0, 0));
+  contact = transform.transform(Vec3f(-2.5, 0, 0));
+  depth = 15;
+  normal = transform.getQuatRotation().transform(Vec3f(-1, 0, 0));
+  testShapeInersection(s, tf1, hs, tf2, GST_LIBCCD, true, &contact, &depth, &normal);
+
+  tf1 = Transform3f();
+  tf2 = Transform3f(Vec3f(-5, 0, 0));
+  contact.setValue(-7.5, 0, 0);
+  depth = 5;
+  normal.setValue(-1, 0, 0);
+  testShapeInersection(s, tf1, hs, tf2, GST_LIBCCD, true, &contact, &depth, &normal);
+
+  tf1 = transform;
+  tf2 = transform * Transform3f(Vec3f(-5, 0, 0));
+  contact = transform.transform(Vec3f(-7.5, 0, 0));
+  depth = 5;
+  normal = transform.getQuatRotation().transform(Vec3f(-1, 0, 0));
+  testShapeInersection(s, tf1, hs, tf2, GST_LIBCCD, true, &contact, &depth, &normal);
+
+  tf1 = Transform3f();
+  tf2 = Transform3f(Vec3f(-10.1, 0, 0));
+  testShapeInersection(s, tf1, hs, tf2, GST_LIBCCD, false);
+
+  tf1 = transform;
+  tf2 = transform * Transform3f(Vec3f(-10.1, 0, 0));
+  testShapeInersection(s, tf1, hs, tf2, GST_LIBCCD, false);
+
+  tf1 = Transform3f();
+  tf2 = Transform3f(Vec3f(10.1, 0, 0));
+  contact.setValue(0.05, 0, 0);
+  depth = 20.1;
+  normal.setValue(-1, 0, 0);
+  testShapeInersection(s, tf1, hs, tf2, GST_LIBCCD, true, &contact, &depth, &normal);
+
+  tf1 = transform;
+  tf2 = transform * Transform3f(Vec3f(10.1, 0, 0));
+  contact = transform.transform(Vec3f(0.05, 0, 0));
+  depth = 20.1;
+  normal = transform.getQuatRotation().transform(Vec3f(-1, 0, 0));
+  testShapeInersection(s, tf1, hs, tf2, GST_LIBCCD, true, &contact, &depth, &normal);
 }
 
 BOOST_AUTO_TEST_CASE(shapeIntersection_planesphere)
 {
   Sphere s(10);
   Plane hs(Vec3f(1, 0, 0), 0);
+
+  Transform3f tf1;
+  Transform3f tf2;
 
   Transform3f transform;
   generateRandomTransform(extents, transform);
@@ -1128,238 +944,235 @@
   Vec3f contact;
   FCL_REAL depth;
   Vec3f normal;
-  std::vector<ContactPoint> contacts;
-  bool res;
-
-  res = solver1.shapeIntersect(s, Transform3f(), hs, Transform3f(), &contacts);
-  getContactInfo(contacts, 0, contact, normal, depth);
-  BOOST_CHECK(res);
-  BOOST_CHECK(std::abs(depth - 10) < 0.001);
-  BOOST_CHECK(normal.equal(Vec3f(-1, 0, 0)) || normal.equal(Vec3f(1, 0, 0)));
-  BOOST_CHECK(contact.equal(Vec3f(0, 0, 0)));
-
-  contacts.clear();
-  res = solver1.shapeIntersect(s, transform, hs, transform, &contacts);
-  getContactInfo(contacts, 0, contact, normal, depth);
-  BOOST_CHECK(res);
-  BOOST_CHECK(std::abs(depth - 10) < 0.001);
-  BOOST_CHECK(normal.equal(transform.getQuatRotation().transform(Vec3f(-1, 0, 0))) || normal.equal(transform.getQuatRotation().transform(Vec3f(1, 0, 0))));
-  BOOST_CHECK(contact.equal(transform.transform(Vec3f(0, 0, 0))));
-
-  contacts.clear();
-  res = solver1.shapeIntersect(s, Transform3f(), hs, Transform3f(Vec3f(5, 0, 0)), &contacts);
-  getContactInfo(contacts, 0, contact, normal, depth);
-  BOOST_CHECK(res);
-  BOOST_CHECK(std::abs(depth - 5) < 0.001);
-  BOOST_CHECK(normal.equal(Vec3f(1, 0, 0)));
-  BOOST_CHECK(contact.equal(Vec3f(5, 0, 0)));
-
-  contacts.clear();
-  res = solver1.shapeIntersect(s, transform, hs, transform * Transform3f(Vec3f(5, 0, 0)), &contacts);
-  getContactInfo(contacts, 0, contact, normal, depth);
-  BOOST_CHECK(res);
-  BOOST_CHECK(std::abs(depth - 5) < 0.001);
-  BOOST_CHECK(normal.equal(transform.getQuatRotation().transform(Vec3f(1, 0, 0))));
-  BOOST_CHECK(contact.equal(transform.transform(Vec3f(5, 0, 0))));
-
-  contacts.clear();
-  res = solver1.shapeIntersect(s, Transform3f(), hs, Transform3f(Vec3f(-5, 0, 0)), &contacts);
-  getContactInfo(contacts, 0, contact, normal, depth);
-  BOOST_CHECK(res);
-  BOOST_CHECK(std::abs(depth - 5) < 0.001);
-  BOOST_CHECK(normal.equal(Vec3f(-1, 0, 0)));
-  BOOST_CHECK(contact.equal(Vec3f(-5, 0, 0)));
-
-  contacts.clear();
-  res = solver1.shapeIntersect(s, transform, hs, transform * Transform3f(Vec3f(-5, 0, 0)), &contacts);
-  getContactInfo(contacts, 0, contact, normal, depth);
-  BOOST_CHECK(res);
-  BOOST_CHECK(std::abs(depth - 5) < 0.001);
-  BOOST_CHECK(normal.equal(transform.getQuatRotation().transform(Vec3f(-1, 0, 0))));
-  BOOST_CHECK(contact.equal(transform.transform(Vec3f(-5, 0, 0))));
-
-
-  res = solver1.shapeIntersect(s, Transform3f(), hs, Transform3f(Vec3f(-10.1, 0, 0)), &contacts);
-  BOOST_CHECK_FALSE(res);
-
-  res = solver1.shapeIntersect(s, transform, hs, transform * Transform3f(Vec3f(-10.1, 0, 0)), &contacts);
-  BOOST_CHECK_FALSE(res);
-
-  res = solver1.shapeIntersect(s, Transform3f(), hs, Transform3f(Vec3f(10.1, 0, 0)), &contacts);
-  BOOST_CHECK_FALSE(res);
-
-  res = solver1.shapeIntersect(s, transform, hs, transform * Transform3f(Vec3f(10.1, 0, 0)), &contacts);
-  BOOST_CHECK_FALSE(res);
+
+  tf1 = Transform3f();
+  tf2 = Transform3f();
+  contact.setZero();
+  depth = 10;
+  normal.setValue(1, 0, 0);  // (1, 0, 0) or (-1, 0, 0)
+  testShapeInersection(s, tf1, hs, tf2, GST_LIBCCD, true, &contact, &depth, &normal);
+
+  tf1 = transform;
+  tf2 = transform;
+  contact = transform.transform(Vec3f(0, 0, 0));
+  depth = 10;
+  normal = transform.getRotation() * Vec3f(1, 0, 0);  // (1, 0, 0) or (-1, 0, 0)
+  testShapeInersection(s, tf1, hs, tf2, GST_LIBCCD, true, &contact, &depth, &normal);
+
+  tf1 = Transform3f();
+  tf2 = Transform3f(Vec3f(5, 0, 0));
+  contact.setValue(5, 0, 0);
+  depth = 5;
+  normal.setValue(1, 0, 0);
+  testShapeInersection(s, tf1, hs, tf2, GST_LIBCCD, true, &contact, &depth, &normal);
+
+  tf1 = transform;
+  tf2 = transform * Transform3f(Vec3f(5, 0, 0));
+  contact = transform.transform(Vec3f(5, 0, 0));
+  depth = 5;
+  normal = transform.getRotation() * Vec3f(1, 0, 0);
+  testShapeInersection(s, tf1, hs, tf2, GST_LIBCCD, true, &contact, &depth, &normal);
+
+  tf1 = Transform3f();
+  tf2 = Transform3f(Vec3f(-5, 0, 0));
+  contact.setValue(-5, 0, 0);
+  depth = 5;
+  normal.setValue(-1, 0, 0);
+  testShapeInersection(s, tf1, hs, tf2, GST_LIBCCD, true, &contact, &depth, &normal);
+
+  tf1 = transform;
+  tf2 = transform * Transform3f(Vec3f(-5, 0, 0));
+  contact = transform.transform(Vec3f(-5, 0, 0));
+  depth = 5;
+  normal = transform.getRotation() * Vec3f(-1, 0, 0);
+  testShapeInersection(s, tf1, hs, tf2, GST_LIBCCD, true, &contact, &depth, &normal);
+
+  tf1 = Transform3f();
+  tf2 = Transform3f(Vec3f(-10.1, 0, 0));
+  testShapeInersection(s, tf1, hs, tf2, GST_LIBCCD, false);
+
+  tf1 = transform;
+  tf2 = transform * Transform3f(Vec3f(-10.1, 0, 0));
+  testShapeInersection(s, tf1, hs, tf2, GST_LIBCCD, false);
+
+  tf1 = Transform3f();
+  tf2 = Transform3f(Vec3f(10.1, 0, 0));
+  testShapeInersection(s, tf1, hs, tf2, GST_LIBCCD, false);
+
+  tf1 = transform;
+  tf2 = transform * Transform3f(Vec3f(10.1, 0, 0));
+  testShapeInersection(s, tf1, hs, tf2, GST_LIBCCD, false);
 }
 
 BOOST_AUTO_TEST_CASE(shapeIntersection_halfspacebox)
 {
   Box s(5, 10, 20);
   Halfspace hs(Vec3f(1, 0, 0), 0);
-  
+
+  Transform3f tf1;
+  Transform3f tf2;
+
   Transform3f transform;
   generateRandomTransform(extents, transform);
 
   Vec3f contact;
   FCL_REAL depth;
   Vec3f normal;
-  std::vector<ContactPoint> contacts;
-  bool res;
-
-  res = solver1.shapeIntersect(s, Transform3f(), hs, Transform3f(), &contacts);
-  getContactInfo(contacts, 0, contact, normal, depth);
-  BOOST_CHECK(res);
-  BOOST_CHECK(std::abs(depth - 2.5) < 0.001);
-  BOOST_CHECK(normal.equal(Vec3f(-1, 0, 0)));
-  BOOST_CHECK(contact.equal(Vec3f(-1.25, 0, 0)));
-
-  contacts.clear();
-  res = solver1.shapeIntersect(s, transform, hs, transform, &contacts);
-  getContactInfo(contacts, 0, contact, normal, depth);
-  BOOST_CHECK(res);
-  BOOST_CHECK(std::abs(depth - 2.5) < 0.001);
-  BOOST_CHECK(normal.equal(transform.getQuatRotation().transform(Vec3f(-1, 0, 0))));
-  BOOST_CHECK(contact.equal(transform.transform(Vec3f(-1.25, 0, 0))));
-
-  contacts.clear();
-  res = solver1.shapeIntersect(s, Transform3f(), hs, Transform3f(Vec3f(1.25, 0, 0)), &contacts);
-  getContactInfo(contacts, 0, contact, normal, depth);
-  BOOST_CHECK(res);
-  BOOST_CHECK(std::abs(depth - 3.75) < 0.001);
-  BOOST_CHECK(normal.equal(Vec3f(-1, 0, 0)));
-  BOOST_CHECK(contact.equal(Vec3f(-0.625, 0, 0)));
-
-  contacts.clear();
-  res = solver1.shapeIntersect(s, transform, hs, transform * Transform3f(Vec3f(1.25, 0, 0)), &contacts);
-  getContactInfo(contacts, 0, contact, normal, depth);
-  BOOST_CHECK(res);
-  BOOST_CHECK(std::abs(depth - 3.75) < 0.001);
-  BOOST_CHECK(normal.equal(transform.getQuatRotation().transform(Vec3f(-1, 0, 0))));
-  BOOST_CHECK(contact.equal(transform.transform(Vec3f(-0.625, 0, 0))));
-
-  contacts.clear();
-  res = solver1.shapeIntersect(s, Transform3f(), hs, Transform3f(Vec3f(-1.25, 0, 0)), &contacts);
-  getContactInfo(contacts, 0, contact, normal, depth);
-  BOOST_CHECK(res);
-  BOOST_CHECK(std::abs(depth - 1.25) < 0.001);
-  BOOST_CHECK(normal.equal(Vec3f(-1, 0, 0)));
-  BOOST_CHECK(contact.equal(Vec3f(-1.875, 0, 0)));
-
-  contacts.clear();
-  res = solver1.shapeIntersect(s, transform, hs, transform * Transform3f(Vec3f(-1.25, 0, 0)), &contacts);
-  getContactInfo(contacts, 0, contact, normal, depth);
-  BOOST_CHECK(res);
-  BOOST_CHECK(std::abs(depth - 1.25) < 0.001);
-  BOOST_CHECK(normal.equal(transform.getQuatRotation().transform(Vec3f(-1, 0, 0))));
-  BOOST_CHECK(contact.equal(transform.transform(Vec3f(-1.875, 0, 0))));
-
-  contacts.clear();
-  res = solver1.shapeIntersect(s, Transform3f(), hs, Transform3f(Vec3f(2.51, 0, 0)), &contacts);
-  getContactInfo(contacts, 0, contact, normal, depth);
-  BOOST_CHECK(res);
-  BOOST_CHECK(std::abs(depth - 5.01) < 0.001);
-  BOOST_CHECK(normal.equal(Vec3f(-1, 0, 0)));
-  BOOST_CHECK(contact.equal(Vec3f(0.005, 0, 0)));
-
-  contacts.clear();
-  res = solver1.shapeIntersect(s, transform, hs, transform * Transform3f(Vec3f(2.51, 0, 0)), &contacts);
-  getContactInfo(contacts, 0, contact, normal, depth);
-  BOOST_CHECK(res);
-  BOOST_CHECK(std::abs(depth - 5.01) < 0.001);
-  BOOST_CHECK(normal.equal(transform.getQuatRotation().transform(Vec3f(-1, 0, 0))));
-  BOOST_CHECK(contact.equal(transform.transform(Vec3f(0.005, 0, 0))));
-
-  res = solver1.shapeIntersect(s, Transform3f(), hs, Transform3f(Vec3f(-2.51, 0, 0)), &contacts);
-  BOOST_CHECK_FALSE(res);
-
-  res = solver1.shapeIntersect(s, transform, hs, transform * Transform3f(Vec3f(-2.51, 0, 0)), &contacts);
-  BOOST_CHECK_FALSE(res);
-
-  res = solver1.shapeIntersect(s, Transform3f(transform.getQuatRotation()), hs, Transform3f(), &contacts);
-  BOOST_CHECK(res);
+
+  tf1 = Transform3f();
+  tf2 = Transform3f();
+  contact.setValue(-1.25, 0, 0);
+  depth = 2.5;
+  normal.setValue(-1, 0, 0);
+  testShapeInersection(s, tf1, hs, tf2, GST_LIBCCD, true, &contact, &depth, &normal);
+
+  tf1 = transform;
+  tf2 = transform;
+  contact = transform.transform(Vec3f(-1.25, 0, 0));
+  depth = 2.5;
+  normal = transform.getQuatRotation().transform(Vec3f(-1, 0, 0));
+  testShapeInersection(s, tf1, hs, tf2, GST_LIBCCD, true, &contact, &depth, &normal);
+
+  tf1 = Transform3f();
+  tf2 = Transform3f(Vec3f(1.25, 0, 0));
+  contact.setValue(-0.625, 0, 0);
+  depth = 3.75;
+  normal.setValue(-1, 0, 0);
+  testShapeInersection(s, tf1, hs, tf2, GST_LIBCCD, true, &contact, &depth, &normal);
+
+  tf1 = transform;
+  tf2 = transform * Transform3f(Vec3f(1.25, 0, 0));
+  contact = transform.transform(Vec3f(-0.625, 0, 0));
+  depth = 3.75;
+  normal = transform.getQuatRotation().transform(Vec3f(-1, 0, 0));
+  testShapeInersection(s, tf1, hs, tf2, GST_LIBCCD, true, &contact, &depth, &normal);
+
+  tf1 = Transform3f();
+  tf2 = Transform3f(Vec3f(-1.25, 0, 0));
+  contact.setValue(-1.875, 0, 0);
+  depth = 1.25;
+  normal.setValue(-1, 0, 0);
+  testShapeInersection(s, tf1, hs, tf2, GST_LIBCCD, true, &contact, &depth, &normal);
+
+  tf1 = transform;
+  tf2 = transform * Transform3f(Vec3f(-1.25, 0, 0));
+  contact = transform.transform(Vec3f(-1.875, 0, 0));
+  depth = 1.25;
+  normal = transform.getQuatRotation().transform(Vec3f(-1, 0, 0));
+  testShapeInersection(s, tf1, hs, tf2, GST_LIBCCD, true, &contact, &depth, &normal);
+
+  tf1 = Transform3f();
+  tf2 = Transform3f(Vec3f(2.51, 0, 0));
+  contact.setValue(0.005, 0, 0);
+  depth = 5.01;
+  normal.setValue(-1, 0, 0);
+  testShapeInersection(s, tf1, hs, tf2, GST_LIBCCD, true, &contact, &depth, &normal);
+
+  tf1 = transform;
+  tf2 = transform * Transform3f(Vec3f(2.51, 0, 0));
+  contact = transform.transform(Vec3f(0.005, 0, 0));
+  depth = 5.01;
+  normal = transform.getQuatRotation().transform(Vec3f(-1, 0, 0));
+  testShapeInersection(s, tf1, hs, tf2, GST_LIBCCD, true, &contact, &depth, &normal);
+
+  tf1 = Transform3f();
+  tf2 = Transform3f(Vec3f(-2.51, 0, 0));
+  testShapeInersection(s, tf1, hs, tf2, GST_LIBCCD, false);
+
+  tf1 = transform;
+  tf2 = transform * Transform3f(Vec3f(-2.51, 0, 0));
+  testShapeInersection(s, tf1, hs, tf2, GST_LIBCCD, false);
+
+  tf1 = Transform3f(transform.getQuatRotation());
+  tf2 = Transform3f();
+  testShapeInersection(s, tf1, hs, tf2, GST_LIBCCD, true);
 }
 
 BOOST_AUTO_TEST_CASE(shapeIntersection_planebox)
 {
   Box s(5, 10, 20);
   Plane hs(Vec3f(1, 0, 0), 0);
-  
+
+  Transform3f tf1;
+  Transform3f tf2;
+
   Transform3f transform;
   generateRandomTransform(extents, transform);
 
   Vec3f contact;
   FCL_REAL depth;
   Vec3f normal;
-  std::vector<ContactPoint> contacts;
-  bool res;
-
-  res = solver1.shapeIntersect(s, Transform3f(), hs, Transform3f(), &contacts);
-  getContactInfo(contacts, 0, contact, normal, depth);
-  BOOST_CHECK(res);
-  BOOST_CHECK(std::abs(depth - 2.5) < 0.001);
-  BOOST_CHECK(normal.equal(Vec3f(-1, 0, 0)) || normal.equal(Vec3f(1, 0, 0)));
-  BOOST_CHECK(contact.equal(Vec3f(0, 0, 0)));
-
-  contacts.clear();
-  res = solver1.shapeIntersect(s, transform, hs, transform, &contacts);
-  getContactInfo(contacts, 0, contact, normal, depth);
-  BOOST_CHECK(res);
-  BOOST_CHECK(std::abs(depth - 2.5) < 0.001);
-  BOOST_CHECK(normal.equal(transform.getQuatRotation().transform(Vec3f(-1, 0, 0))) || normal.equal(transform.getQuatRotation().transform(Vec3f(1, 0, 0))));
-  BOOST_CHECK(contact.equal(transform.transform(Vec3f(0, 0, 0))));
-
-  contacts.clear();
-  res = solver1.shapeIntersect(s, Transform3f(), hs, Transform3f(Vec3f(1.25, 0, 0)), &contacts);
-  getContactInfo(contacts, 0, contact, normal, depth);
-  BOOST_CHECK(res);
-  BOOST_CHECK(std::abs(depth - 1.25) < 0.001);
-  BOOST_CHECK(normal.equal(Vec3f(1, 0, 0)));
-  BOOST_CHECK(contact.equal(Vec3f(1.25, 0, 0)));
-
-  contacts.clear();
-  res = solver1.shapeIntersect(s, transform, hs, transform * Transform3f(Vec3f(1.25, 0, 0)), &contacts);
-  getContactInfo(contacts, 0, contact, normal, depth);
-  BOOST_CHECK(res);
-  BOOST_CHECK(std::abs(depth - 1.25) < 0.001);
-  BOOST_CHECK(normal.equal(transform.getQuatRotation().transform(Vec3f(1, 0, 0))));
-  BOOST_CHECK(contact.equal(transform.transform(Vec3f(1.25, 0, 0))));
-
-  contacts.clear();
-  res = solver1.shapeIntersect(s, Transform3f(), hs, Transform3f(Vec3f(-1.25, 0, 0)), &contacts);
-  getContactInfo(contacts, 0, contact, normal, depth);
-  BOOST_CHECK(res);
-  BOOST_CHECK(std::abs(depth - 1.25) < 0.001);
-  BOOST_CHECK(normal.equal(Vec3f(-1, 0, 0)));
-  BOOST_CHECK(contact.equal(Vec3f(-1.25, 0, 0)));
-
-  contacts.clear();
-  res = solver1.shapeIntersect(s, transform, hs, transform * Transform3f(Vec3f(-1.25, 0, 0)), &contacts);
-  getContactInfo(contacts, 0, contact, normal, depth);
-  BOOST_CHECK(res);
-  BOOST_CHECK(std::abs(depth - 1.25) < 0.001);
-  BOOST_CHECK(normal.equal(transform.getQuatRotation().transform(Vec3f(-1, 0, 0))));
-  BOOST_CHECK(contact.equal(transform.transform(Vec3f(-1.25, 0, 0))));
-
-  res = solver1.shapeIntersect(s, Transform3f(), hs, Transform3f(Vec3f(2.51, 0, 0)), &contacts);
-  BOOST_CHECK_FALSE(res);
-
-  res = solver1.shapeIntersect(s, transform, hs, transform * Transform3f(Vec3f(2.51, 0, 0)), &contacts);
-  BOOST_CHECK_FALSE(res);
-
-  res = solver1.shapeIntersect(s, Transform3f(), hs, Transform3f(Vec3f(-2.51, 0, 0)), &contacts);
-  BOOST_CHECK_FALSE(res);
-
-  res = solver1.shapeIntersect(s, transform, hs, transform * Transform3f(Vec3f(-2.51, 0, 0)), &contacts);
-  BOOST_CHECK_FALSE(res);
-
-  res = solver1.shapeIntersect(s, Transform3f(transform.getQuatRotation()), hs, Transform3f(), &contacts);
-  BOOST_CHECK(res);
+
+  tf1 = Transform3f();
+  tf2 = Transform3f();
+  contact.setValue(0, 0, 0);
+  depth = 2.5;
+  normal.setValue(1, 0, 0);  // (1, 0, 0) or (-1, 0, 0)
+  testShapeInersection(s, tf1, hs, tf2, GST_LIBCCD, true, &contact, &depth, &normal);
+
+  tf1 = transform;
+  tf2 = transform;
+  contact = transform.transform(Vec3f(0, 0, 0));
+  depth = 2.5;
+  normal = transform.getRotation() * Vec3f(1, 0, 0);  // (1, 0, 0) or (-1, 0, 0)
+  testShapeInersection(s, tf1, hs, tf2, GST_LIBCCD, true, &contact, &depth, &normal);
+
+  tf1 = Transform3f();
+  tf2 = Transform3f(Vec3f(1.25, 0, 0));
+  contact.setValue(1.25, 0, 0);
+  depth = 1.25;
+  normal.setValue(1, 0, 0);
+  testShapeInersection(s, tf1, hs, tf2, GST_LIBCCD, true, &contact, &depth, &normal);
+
+  tf1 = transform;
+  tf2 = transform * Transform3f(Vec3f(1.25, 0, 0));
+  contact = transform.transform(Vec3f(1.25, 0, 0));
+  depth = 1.25;
+  normal = transform.getRotation() * Vec3f(1, 0, 0);
+  testShapeInersection(s, tf1, hs, tf2, GST_LIBCCD, true, &contact, &depth, &normal);
+
+  tf1 = Transform3f();
+  tf2 = Transform3f(Vec3f(-1.25, 0, 0));
+  contact.setValue(-1.25, 0, 0);
+  depth = 1.25;
+  normal.setValue(-1, 0, 0);
+  testShapeInersection(s, tf1, hs, tf2, GST_LIBCCD, true, &contact, &depth, &normal);
+
+  tf1 = transform;
+  tf2 = transform * Transform3f(Vec3f(-1.25, 0, 0));
+  contact = transform.transform(Vec3f(-1.25, 0, 0));
+  depth = 1.25;
+  normal = transform.getRotation() * Vec3f(-1, 0, 0);
+  testShapeInersection(s, tf1, hs, tf2, GST_LIBCCD, true, &contact, &depth, &normal);
+
+  tf1 = Transform3f();
+  tf2 = Transform3f(Vec3f(2.51, 0, 0));
+  testShapeInersection(s, tf1, hs, tf2, GST_LIBCCD, false);
+
+  tf1 = transform;
+  tf2 = transform * Transform3f(Vec3f(2.51, 0, 0));
+  testShapeInersection(s, tf1, hs, tf2, GST_LIBCCD, false);
+
+  tf1 = Transform3f();
+  tf2 = Transform3f(Vec3f(-2.51, 0, 0));
+  testShapeInersection(s, tf1, hs, tf2, GST_LIBCCD, false);
+
+  tf1 = transform;
+  tf2 = transform * Transform3f(Vec3f(-2.51, 0, 0));
+  testShapeInersection(s, tf1, hs, tf2, GST_LIBCCD, false);
+
+  tf1 = Transform3f(transform.getQuatRotation());
+  tf2 = Transform3f();
+  testShapeInersection(s, tf1, hs, tf2, GST_LIBCCD, true);
 }
 
 BOOST_AUTO_TEST_CASE(shapeIntersection_halfspacecapsule)
 {
   Capsule s(5, 10);
   Halfspace hs(Vec3f(1, 0, 0), 0);
+
+  Transform3f tf1;
+  Transform3f tf2;
 
   Transform3f transform;
   generateRandomTransform(extents, transform);
@@ -1367,234 +1180,217 @@
   Vec3f contact;
   FCL_REAL depth;
   Vec3f normal;
-  std::vector<ContactPoint> contacts;
-  bool res;
-
-  res = solver1.shapeIntersect(s, Transform3f(), hs, Transform3f(), &contacts);
-  getContactInfo(contacts, 0, contact, normal, depth);
-  BOOST_CHECK(res);
-  BOOST_CHECK(std::abs(depth - 5) < 0.001);
-  BOOST_CHECK(normal.equal(Vec3f(-1, 0, 0)));
-  BOOST_CHECK(contact.equal(Vec3f(-2.5, 0, 0)));
-
-  contacts.clear();
-  res = solver1.shapeIntersect(s, transform, hs, transform, &contacts);
-  getContactInfo(contacts, 0, contact, normal, depth);
-  BOOST_CHECK(res);
-  BOOST_CHECK(std::abs(depth - 5) < 0.001);
-  BOOST_CHECK(normal.equal(transform.getQuatRotation().transform(Vec3f(-1, 0, 0))));
-  BOOST_CHECK(contact.equal(transform.transform(Vec3f(-2.5, 0, 0))));
-
-  contacts.clear();
-  res = solver1.shapeIntersect(s, Transform3f(), hs, Transform3f(Vec3f(2.5, 0, 0)), &contacts);
-  getContactInfo(contacts, 0, contact, normal, depth);
-  BOOST_CHECK(res);
-  BOOST_CHECK(std::abs(depth - 7.5) < 0.001);
-  BOOST_CHECK(normal.equal(Vec3f(-1, 0, 0)));
-  BOOST_CHECK(contact.equal(Vec3f(-1.25, 0, 0)));
-
-  contacts.clear();
-  res = solver1.shapeIntersect(s, transform, hs, transform * Transform3f(Vec3f(2.5, 0, 0)), &contacts);
-  getContactInfo(contacts, 0, contact, normal, depth);
-  BOOST_CHECK(res);
-  BOOST_CHECK(std::abs(depth - 7.5) < 0.001);
-  BOOST_CHECK(normal.equal(transform.getQuatRotation().transform(Vec3f(-1, 0, 0))));
-  BOOST_CHECK(contact.equal(transform.transform(Vec3f(-1.25, 0, 0))));
-  
-  contacts.clear();
-  res = solver1.shapeIntersect(s, Transform3f(), hs, Transform3f(Vec3f(-2.5, 0, 0)), &contacts);
-  getContactInfo(contacts, 0, contact, normal, depth);
-  BOOST_CHECK(res);
-  BOOST_CHECK(std::abs(depth - 2.5) < 0.001);
-  BOOST_CHECK(normal.equal(Vec3f(-1, 0, 0)));
-  BOOST_CHECK(contact.equal(Vec3f(-3.75, 0, 0)));
-
-  contacts.clear();
-  res = solver1.shapeIntersect(s, transform, hs, transform * Transform3f(Vec3f(-2.5, 0, 0)), &contacts);
-  getContactInfo(contacts, 0, contact, normal, depth);
-  BOOST_CHECK(res);
-  BOOST_CHECK(std::abs(depth - 2.5) < 0.001);
-  BOOST_CHECK(normal.equal(transform.getQuatRotation().transform(Vec3f(-1, 0, 0))));
-  BOOST_CHECK(contact.equal(transform.transform(Vec3f(-3.75, 0, 0))));
-
-  contacts.clear();
-  res = solver1.shapeIntersect(s, Transform3f(), hs, Transform3f(Vec3f(5.1, 0, 0)), &contacts);
-  getContactInfo(contacts, 0, contact, normal, depth);
-  BOOST_CHECK(res);
-  BOOST_CHECK(std::abs(depth - 10.1) < 0.001);
-  BOOST_CHECK(normal.equal(Vec3f(-1, 0, 0)));
-  BOOST_CHECK(contact.equal(Vec3f(0.05, 0, 0)));
-
-  contacts.clear();
-  res = solver1.shapeIntersect(s, transform, hs, transform * Transform3f(Vec3f(5.1, 0, 0)), &contacts);
-  getContactInfo(contacts, 0, contact, normal, depth);
-  BOOST_CHECK(res);
-  BOOST_CHECK(std::abs(depth - 10.1) < 0.001);
-  BOOST_CHECK(normal.equal(transform.getQuatRotation().transform(Vec3f(-1, 0, 0))));
-  BOOST_CHECK(contact.equal(transform.transform(Vec3f(0.05, 0, 0))));
-
-  res = solver1.shapeIntersect(s, Transform3f(), hs, Transform3f(Vec3f(-5.1, 0, 0)), &contacts);
-  BOOST_CHECK_FALSE(res);
-
-  res = solver1.shapeIntersect(s, transform, hs, transform * Transform3f(Vec3f(-5.1, 0, 0)), &contacts);
-  BOOST_CHECK_FALSE(res);
+
+  tf1 = Transform3f();
+  tf2 = Transform3f();
+  contact.setValue(-2.5, 0, 0);
+  depth = 5;
+  normal.setValue(-1, 0, 0);
+  testShapeInersection(s, tf1, hs, tf2, GST_LIBCCD, true, &contact, &depth, &normal);
+
+  tf1 = transform;
+  tf2 = transform;
+  contact = transform.transform(Vec3f(-2.5, 0, 0));
+  depth = 5;
+  normal = transform.getRotation() * Vec3f(-1, 0, 0);
+  testShapeInersection(s, tf1, hs, tf2, GST_LIBCCD, true, &contact, &depth, &normal);
+
+  tf1 = Transform3f();
+  tf2 = Transform3f(Vec3f(2.5, 0, 0));
+  contact.setValue(-1.25, 0, 0);
+  depth = 7.5;
+  normal.setValue(-1, 0, 0);
+  testShapeInersection(s, tf1, hs, tf2, GST_LIBCCD, true, &contact, &depth, &normal);
+
+  tf1 = transform;
+  tf2 = transform * Transform3f(Vec3f(2.5, 0, 0));
+  contact = transform.transform(Vec3f(-1.25, 0, 0));
+  depth = 7.5;
+  normal = transform.getRotation() * Vec3f(-1, 0, 0);
+  testShapeInersection(s, tf1, hs, tf2, GST_LIBCCD, true, &contact, &depth, &normal);
+
+  tf1 = Transform3f();
+  tf2 = Transform3f(Vec3f(-2.5, 0, 0));
+  contact.setValue(-3.75, 0, 0);
+  depth = 2.5;
+  normal.setValue(-1, 0, 0);
+  testShapeInersection(s, tf1, hs, tf2, GST_LIBCCD, true, &contact, &depth, &normal);
+
+  tf1 = transform;
+  tf2 = transform * Transform3f(Vec3f(-2.5, 0, 0));
+  contact = transform.transform(Vec3f(-3.75, 0, 0));
+  depth = 2.5;
+  normal = transform.getRotation() * Vec3f(-1, 0, 0);
+  testShapeInersection(s, tf1, hs, tf2, GST_LIBCCD, true, &contact, &depth, &normal);
+
+  tf1 = Transform3f();
+  tf2 = Transform3f(Vec3f(5.1, 0, 0));
+  contact.setValue(0.05, 0, 0);
+  depth = 10.1;
+  normal.setValue(-1, 0, 0);
+  testShapeInersection(s, tf1, hs, tf2, GST_LIBCCD, true, &contact, &depth, &normal);
+
+  tf1 = transform;
+  tf2 = transform * Transform3f(Vec3f(5.1, 0, 0));
+  contact = transform.transform(Vec3f(0.05, 0, 0));
+  depth = 10.1;
+  normal = transform.getRotation() * Vec3f(-1, 0, 0);
+  testShapeInersection(s, tf1, hs, tf2, GST_LIBCCD, true, &contact, &depth, &normal);
+
+  tf1 = Transform3f();
+  tf2 = Transform3f(Vec3f(-5.1, 0, 0));
+  testShapeInersection(s, tf1, hs, tf2, GST_LIBCCD, false);
+
+  tf1 = transform;
+  tf2 = transform * Transform3f(Vec3f(-5.1, 0, 0));
+  testShapeInersection(s, tf1, hs, tf2, GST_LIBCCD, false);
 
 
 
 
   hs = Halfspace(Vec3f(0, 1, 0), 0);
 
-  contacts.clear();
-  res = solver1.shapeIntersect(s, Transform3f(), hs, Transform3f(), &contacts);
-  getContactInfo(contacts, 0, contact, normal, depth);
-  BOOST_CHECK(res);
-  BOOST_CHECK(std::abs(depth - 5) < 0.001);
-  BOOST_CHECK(normal.equal(Vec3f(0, -1, 0)));
-  BOOST_CHECK(contact.equal(Vec3f(0, -2.5, 0)));
-
-  contacts.clear();
-  res = solver1.shapeIntersect(s, transform, hs, transform, &contacts);
-  getContactInfo(contacts, 0, contact, normal, depth);
-  BOOST_CHECK(res);
-  BOOST_CHECK(std::abs(depth - 5) < 0.001);
-  BOOST_CHECK(normal.equal(transform.getQuatRotation().transform(Vec3f(0, -1, 0))));
-  BOOST_CHECK(contact.equal(transform.transform(Vec3f(0, -2.5, 0))));
-
-  contacts.clear();
-  res = solver1.shapeIntersect(s, Transform3f(), hs, Transform3f(Vec3f(0, 2.5, 0)), &contacts);
-  getContactInfo(contacts, 0, contact, normal, depth);
-  BOOST_CHECK(res);
-  BOOST_CHECK(std::abs(depth - 7.5) < 0.001);
-  BOOST_CHECK(normal.equal(Vec3f(0, -1, 0)));
-  BOOST_CHECK(contact.equal(Vec3f(0, -1.25, 0)));
-
-  contacts.clear();
-  res = solver1.shapeIntersect(s, transform, hs, transform * Transform3f(Vec3f(0, 2.5, 0)), &contacts);
-  getContactInfo(contacts, 0, contact, normal, depth);
-  BOOST_CHECK(res);
-  BOOST_CHECK(std::abs(depth - 7.5) < 0.001);
-  BOOST_CHECK(normal.equal(transform.getQuatRotation().transform(Vec3f(0, -1, 0))));
-  BOOST_CHECK(contact.equal(transform.transform(Vec3f(0, -1.25, 0))));
-
-  contacts.clear();
-  res = solver1.shapeIntersect(s, Transform3f(), hs, Transform3f(Vec3f(0, -2.5, 0)), &contacts);
-  getContactInfo(contacts, 0, contact, normal, depth);
-  BOOST_CHECK(res);
-  BOOST_CHECK(std::abs(depth - 2.5) < 0.001);
-  BOOST_CHECK(normal.equal(Vec3f(0, -1, 0)));
-  BOOST_CHECK(contact.equal(Vec3f(0, -3.75, 0)));
-
-  contacts.clear();
-  res = solver1.shapeIntersect(s, transform, hs, transform * Transform3f(Vec3f(0, -2.5, 0)), &contacts);
-  getContactInfo(contacts, 0, contact, normal, depth);
-  BOOST_CHECK(res);
-  BOOST_CHECK(std::abs(depth - 2.5) < 0.001);
-  BOOST_CHECK(normal.equal(transform.getQuatRotation().transform(Vec3f(0, -1, 0))));
-  BOOST_CHECK(contact.equal(transform.transform(Vec3f(0, -3.75, 0))));
-
-  contacts.clear();
-  res = solver1.shapeIntersect(s, Transform3f(), hs, Transform3f(Vec3f(0, 5.1, 0)), &contacts);
-  getContactInfo(contacts, 0, contact, normal, depth);
-  BOOST_CHECK(res);
-  BOOST_CHECK(std::abs(depth - 10.1) < 0.001);
-  BOOST_CHECK(normal.equal(Vec3f(0, -1, 0)));
-  BOOST_CHECK(contact.equal(Vec3f(0, 0.05, 0)));
-
-  contacts.clear();
-  res = solver1.shapeIntersect(s, transform, hs, transform * Transform3f(Vec3f(0, 5.1, 0)), &contacts);
-  getContactInfo(contacts, 0, contact, normal, depth);
-  BOOST_CHECK(res);
-  BOOST_CHECK(std::abs(depth - 10.1) < 0.001);
-  BOOST_CHECK(normal.equal(transform.getQuatRotation().transform(Vec3f(0, -1, 0))));
-  BOOST_CHECK(contact.equal(transform.transform(Vec3f(0, 0.05, 0))));
-
-  contacts.clear();
-  res = solver1.shapeIntersect(s, Transform3f(), hs, Transform3f(Vec3f(0, -5.1, 0)), &contacts);
-  BOOST_CHECK_FALSE(res);
-
-  res = solver1.shapeIntersect(s, transform, hs, transform * Transform3f(Vec3f(0, -5.1, 0)), &contacts);
-  BOOST_CHECK_FALSE(res);
+  tf1 = Transform3f();
+  tf2 = Transform3f();
+  contact.setValue(0, -2.5, 0);
+  depth = 5;
+  normal.setValue(0, -1, 0);
+  testShapeInersection(s, tf1, hs, tf2, GST_LIBCCD, true, &contact, &depth, &normal);
+
+  tf1 = transform;
+  tf2 = transform;
+  contact = transform.transform(Vec3f(0, -2.5, 0));
+  depth = 5;
+  normal = transform.getRotation() * Vec3f(0, -1, 0);
+  testShapeInersection(s, tf1, hs, tf2, GST_LIBCCD, true, &contact, &depth, &normal);
+
+  tf1 = Transform3f();
+  tf2 = Transform3f(Vec3f(0, 2.5, 0));
+  contact.setValue(0, -1.25, 0);
+  depth = 7.5;
+  normal.setValue(0, -1, 0);
+  testShapeInersection(s, tf1, hs, tf2, GST_LIBCCD, true, &contact, &depth, &normal);
+
+  tf1 = transform;
+  tf2 = transform * Transform3f(Vec3f(0, 2.5, 0));
+  contact = transform.transform(Vec3f(0, -1.25, 0));
+  depth = 7.5;
+  normal = transform.getRotation() * Vec3f(0, -1, 0);
+  testShapeInersection(s, tf1, hs, tf2, GST_LIBCCD, true, &contact, &depth, &normal);
+
+  tf1 = Transform3f();
+  tf2 = Transform3f(Vec3f(0, -2.5, 0));
+  contact.setValue(0, -3.75, 0);
+  depth = 2.5;
+  normal.setValue(0, -1, 0);
+  testShapeInersection(s, tf1, hs, tf2, GST_LIBCCD, true, &contact, &depth, &normal);
+
+  tf1 = transform;
+  tf2 = transform * Transform3f(Vec3f(0, -2.5, 0));
+  contact = transform.transform(Vec3f(0, -3.75, 0));
+  depth = 2.5;
+  normal = transform.getRotation() * Vec3f(0, -1, 0);
+  testShapeInersection(s, tf1, hs, tf2, GST_LIBCCD, true, &contact, &depth, &normal);
+
+  tf1 = Transform3f();
+  tf2 = Transform3f(Vec3f(0, 5.1, 0));
+  contact.setValue(0, 0.05, 0);
+  depth = 10.1;
+  normal.setValue(0, -1, 0);
+  testShapeInersection(s, tf1, hs, tf2, GST_LIBCCD, true, &contact, &depth, &normal);
+
+  tf1 = transform;
+  tf2 = transform * Transform3f(Vec3f(0, 5.1, 0));
+  contact = transform.transform(Vec3f(0, 0.05, 0));
+  depth = 10.1;
+  normal = transform.getRotation() * Vec3f(0, -1, 0);
+  testShapeInersection(s, tf1, hs, tf2, GST_LIBCCD, true, &contact, &depth, &normal);
+
+  tf1 = Transform3f();
+  tf2 = Transform3f(Vec3f(0, -5.1, 0));
+  testShapeInersection(s, tf1, hs, tf2, GST_LIBCCD, false);
+
+  tf1 = transform;
+  tf2 = transform * Transform3f(Vec3f(0, -5.1, 0));
+  testShapeInersection(s, tf1, hs, tf2, GST_LIBCCD, false);
 
 
 
 
   hs = Halfspace(Vec3f(0, 0, 1), 0);
 
-  contacts.clear();
-  res = solver1.shapeIntersect(s, Transform3f(), hs, Transform3f(), &contacts);
-  getContactInfo(contacts, 0, contact, normal, depth);
-  BOOST_CHECK(res);
-  BOOST_CHECK(std::abs(depth - 10) < 0.001);
-  BOOST_CHECK(normal.equal(Vec3f(0, 0, -1)));
-  BOOST_CHECK(contact.equal(Vec3f(0, 0, -5)));
-
-  contacts.clear();
-  res = solver1.shapeIntersect(s, transform, hs, transform, &contacts);
-  getContactInfo(contacts, 0, contact, normal, depth);
-  BOOST_CHECK(res);
-  BOOST_CHECK(std::abs(depth - 10) < 0.001);
-  BOOST_CHECK(normal.equal(transform.getQuatRotation().transform(Vec3f(0, 0, -1))));
-  BOOST_CHECK(contact.equal(transform.transform(Vec3f(0, 0, -5))));
-
-  contacts.clear();
-  res = solver1.shapeIntersect(s, Transform3f(), hs, Transform3f(Vec3f(0, 0, 2.5)), &contacts);
-  getContactInfo(contacts, 0, contact, normal, depth);
-  BOOST_CHECK(res);
-  BOOST_CHECK(std::abs(depth - 12.5) < 0.001);
-  BOOST_CHECK(normal.equal(Vec3f(0, 0, -1)));
-  BOOST_CHECK(contact.equal(Vec3f(0, 0, -3.75)));
-
-  contacts.clear();
-  res = solver1.shapeIntersect(s, transform, hs, transform * Transform3f(Vec3f(0, 0, 2.5)), &contacts);
-  getContactInfo(contacts, 0, contact, normal, depth);
-  BOOST_CHECK(res);
-  BOOST_CHECK(std::abs(depth - 12.5) < 0.001);
-  BOOST_CHECK(normal.equal(transform.getQuatRotation().transform(Vec3f(0, 0, -1))));
-  BOOST_CHECK(contact.equal(transform.transform(Vec3f(0, 0, -3.75))));
-
-  contacts.clear();
-  res = solver1.shapeIntersect(s, Transform3f(), hs, Transform3f(Vec3f(0, 0, -2.5)), &contacts);
-  getContactInfo(contacts, 0, contact, normal, depth);
-  BOOST_CHECK(res);
-  BOOST_CHECK(std::abs(depth - 7.5) < 0.001);
-  BOOST_CHECK(normal.equal(Vec3f(0, 0, -1)));
-  BOOST_CHECK(contact.equal(Vec3f(0, 0, -6.25)));
-
-  contacts.clear();
-  res = solver1.shapeIntersect(s, transform, hs, transform * Transform3f(Vec3f(0, 0, -2.5)), &contacts);
-  getContactInfo(contacts, 0, contact, normal, depth);
-  BOOST_CHECK(res);
-  BOOST_CHECK(std::abs(depth - 7.5) < 0.001);
-  BOOST_CHECK(normal.equal(transform.getQuatRotation().transform(Vec3f(0, 0, -1))));
-  BOOST_CHECK(contact.equal(transform.transform(Vec3f(0, 0, -6.25))));
-
-  contacts.clear();
-  res = solver1.shapeIntersect(s, Transform3f(), hs, Transform3f(Vec3f(0, 0, 10.1)), &contacts);
-  getContactInfo(contacts, 0, contact, normal, depth);
-  BOOST_CHECK(res);
-  BOOST_CHECK(std::abs(depth - 20.1) < 0.001);
-  BOOST_CHECK(normal.equal(Vec3f(0, 0, -1)));
-  BOOST_CHECK(contact.equal(Vec3f(0, 0, 0.05)));
-
-  contacts.clear();
-  res = solver1.shapeIntersect(s, transform, hs, transform * Transform3f(Vec3f(0, 0, 10.1)), &contacts);
-  getContactInfo(contacts, 0, contact, normal, depth);
-  BOOST_CHECK(res);
-  BOOST_CHECK(std::abs(depth - 20.1) < 0.001);
-  BOOST_CHECK(normal.equal(transform.getQuatRotation().transform(Vec3f(0, 0, -1))));
-  BOOST_CHECK(contact.equal(transform.transform(Vec3f(0, 0, 0.05))));
-
-  res = solver1.shapeIntersect(s, Transform3f(), hs, Transform3f(Vec3f(0, 0, -10.1)), &contacts);
-  BOOST_CHECK_FALSE(res);
-
-  res = solver1.shapeIntersect(s, transform, hs, transform * Transform3f(Vec3f(0, 0, -10.1)), &contacts);
-  BOOST_CHECK_FALSE(res);
+  tf1 = Transform3f();
+  tf2 = Transform3f();
+  contact.setValue(0, 0, -5);
+  depth = 10;
+  normal.setValue(0, 0, -1);
+  testShapeInersection(s, tf1, hs, tf2, GST_LIBCCD, true, &contact, &depth, &normal);
+
+  tf1 = transform;
+  tf2 = transform;
+  contact = transform.transform(Vec3f(0, 0, -5));
+  depth = 10;
+  normal = transform.getRotation() * Vec3f(0, 0, -1);
+  testShapeInersection(s, tf1, hs, tf2, GST_LIBCCD, true, &contact, &depth, &normal);
+
+  tf1 = Transform3f();
+  tf2 = Transform3f(Vec3f(0, 0, 2.5));
+  contact.setValue(0, 0, -3.75);
+  depth = 12.5;
+  normal.setValue(0, 0, -1);
+  testShapeInersection(s, tf1, hs, tf2, GST_LIBCCD, true, &contact, &depth, &normal);
+
+  tf1 = transform;
+  tf2 = transform * Transform3f(Vec3f(0, 0, 2.5));
+  contact = transform.transform(Vec3f(0, 0, -3.75));
+  depth = 12.5;
+  normal = transform.getRotation() * Vec3f(0, 0, -1);
+  testShapeInersection(s, tf1, hs, tf2, GST_LIBCCD, true, &contact, &depth, &normal);
+
+  tf1 = Transform3f();
+  tf2 = Transform3f(Vec3f(0, 0, -2.5));
+  contact.setValue(0, 0, -6.25);
+  depth = 7.5;
+  normal.setValue(0, 0, -1);
+  testShapeInersection(s, tf1, hs, tf2, GST_LIBCCD, true, &contact, &depth, &normal);
+
+  tf1 = transform;
+  tf2 = transform * Transform3f(Vec3f(0, 0, -2.5));
+  contact = transform.transform(Vec3f(0, 0, -6.25));
+  depth = 7.5;
+  normal = transform.getRotation() * Vec3f(0, 0, -1);
+  testShapeInersection(s, tf1, hs, tf2, GST_LIBCCD, true, &contact, &depth, &normal);
+
+  tf1 = Transform3f();
+  tf2 = Transform3f(Vec3f(0, 0, 10.1));
+  contact.setValue(0, 0, 0.05);
+  depth = 20.1;
+  normal.setValue(0, 0, -1);
+  testShapeInersection(s, tf1, hs, tf2, GST_LIBCCD, true, &contact, &depth, &normal);
+
+  tf1 = transform;
+  tf2 = transform * Transform3f(Vec3f(0, 0, 10.1));
+  contact = transform.transform(Vec3f(0, 0, 0.05));
+  depth = 20.1;
+  normal = transform.getRotation() * Vec3f(0, 0, -1);
+  testShapeInersection(s, tf1, hs, tf2, GST_LIBCCD, true, &contact, &depth, &normal);
+
+  tf1 = Transform3f();
+  tf2 = Transform3f(Vec3f(0, 0, -10.1));
+  testShapeInersection(s, tf1, hs, tf2, GST_LIBCCD, false);
+
+  tf1 = transform;
+  tf2 = transform * Transform3f(Vec3f(0, 0, -10.1));
+  testShapeInersection(s, tf1, hs, tf2, GST_LIBCCD, false);
 }
 
 BOOST_AUTO_TEST_CASE(shapeIntersection_planecapsule)
 {
   Capsule s(5, 10);
   Plane hs(Vec3f(1, 0, 0), 0);
+
+  Transform3f tf1;
+  Transform3f tf2;
 
   Transform3f transform;
   generateRandomTransform(extents, transform);
@@ -1602,203 +1398,199 @@
   Vec3f contact;
   FCL_REAL depth;
   Vec3f normal;
-  std::vector<ContactPoint> contacts;
-  bool res;
-
-  res = solver1.shapeIntersect(s, Transform3f(), hs, Transform3f(), &contacts);
-  getContactInfo(contacts, 0, contact, normal, depth);
-  BOOST_CHECK(res);
-  BOOST_CHECK(std::abs(depth - 5) < 0.001);
-  BOOST_CHECK(normal.equal(Vec3f(-1, 0, 0)) || normal.equal(Vec3f(1, 0, 0)));
-  BOOST_CHECK(contact.equal(Vec3f(0, 0, 0)));
-
-  contacts.clear();
-  res = solver1.shapeIntersect(s, transform, hs, transform, &contacts);
-  getContactInfo(contacts, 0, contact, normal, depth);
-  BOOST_CHECK(res);
-  BOOST_CHECK(std::abs(depth - 5) < 0.001);
-  BOOST_CHECK(normal.equal(transform.getQuatRotation().transform(Vec3f(-1, 0, 0))) || normal.equal(transform.getQuatRotation().transform(Vec3f(1, 0, 0))));
-  BOOST_CHECK(contact.equal(transform.transform(Vec3f(0, 0, 0))));
-
-  contacts.clear();
-  res = solver1.shapeIntersect(s, Transform3f(), hs, Transform3f(Vec3f(2.5, 0, 0)), &contacts);
-  getContactInfo(contacts, 0, contact, normal, depth);
-  BOOST_CHECK(res);
-  BOOST_CHECK(std::abs(depth - 2.5) < 0.001);
-  BOOST_CHECK(normal.equal(Vec3f(1, 0, 0)));
-  BOOST_CHECK(contact.equal(Vec3f(2.5, 0, 0)));
-
-  contacts.clear();
-  res = solver1.shapeIntersect(s, transform, hs, transform * Transform3f(Vec3f(2.5, 0, 0)), &contacts);
-  getContactInfo(contacts, 0, contact, normal, depth);
-  BOOST_CHECK(res);
-  BOOST_CHECK(std::abs(depth - 2.5) < 0.001);
-  BOOST_CHECK(normal.equal(transform.getQuatRotation().transform(Vec3f(1, 0, 0))));
-  BOOST_CHECK(contact.equal(transform.transform(Vec3f(2.5, 0, 0))));
-  
-  contacts.clear();
-  res = solver1.shapeIntersect(s, Transform3f(), hs, Transform3f(Vec3f(-2.5, 0, 0)), &contacts);
-  getContactInfo(contacts, 0, contact, normal, depth);
-  BOOST_CHECK(res);
-  BOOST_CHECK(std::abs(depth - 2.5) < 0.001);
-  BOOST_CHECK(normal.equal(Vec3f(-1, 0, 0)));
-  BOOST_CHECK(contact.equal(Vec3f(-2.5, 0, 0)));
-
-  contacts.clear();
-  res = solver1.shapeIntersect(s, transform, hs, transform * Transform3f(Vec3f(-2.5, 0, 0)), &contacts);
-  getContactInfo(contacts, 0, contact, normal, depth);
-  BOOST_CHECK(res);
-  BOOST_CHECK(std::abs(depth - 2.5) < 0.001);
-  BOOST_CHECK(normal.equal(transform.getQuatRotation().transform(Vec3f(-1, 0, 0))));
-  BOOST_CHECK(contact.equal(transform.transform(Vec3f(-2.5, 0, 0))));
-
-  res = solver1.shapeIntersect(s, Transform3f(), hs, Transform3f(Vec3f(5.1, 0, 0)), &contacts);
-  BOOST_CHECK_FALSE(res);
-
-  res = solver1.shapeIntersect(s, transform, hs, transform * Transform3f(Vec3f(5.1, 0, 0)), &contacts);
-  BOOST_CHECK_FALSE(res);
-
-  res = solver1.shapeIntersect(s, Transform3f(), hs, Transform3f(Vec3f(-5.1, 0, 0)), &contacts);
-  BOOST_CHECK_FALSE(res);
-
-  res = solver1.shapeIntersect(s, transform, hs, transform * Transform3f(Vec3f(-5.1, 0, 0)), &contacts);
-  BOOST_CHECK_FALSE(res);
+
+  tf1 = Transform3f();
+  tf2 = Transform3f();
+  contact.setValue(0, 0, 0);
+  depth = 5;
+  normal.setValue(1, 0, 0);  // (1, 0, 0) or (-1, 0, 0)
+  testShapeInersection(s, tf1, hs, tf2, GST_LIBCCD, true, &contact, &depth, &normal, true);
+
+  tf1 = transform;
+  tf2 = transform;
+  contact = transform.transform(Vec3f(0, 0, 0));
+  depth = 5;
+  normal = transform.getRotation() * Vec3f(1, 0, 0);  // (1, 0, 0) or (-1, 0, 0)
+  testShapeInersection(s, tf1, hs, tf2, GST_LIBCCD, true, &contact, &depth, &normal, true);
+
+  tf1 = Transform3f();
+  tf2 = Transform3f(Vec3f(2.5, 0, 0));
+  contact.setValue(2.5, 0, 0);
+  depth = 2.5;
+  normal.setValue(1, 0, 0);
+  testShapeInersection(s, tf1, hs, tf2, GST_LIBCCD, true, &contact, &depth, &normal);
+
+  tf1 = transform;
+  tf2 = transform * Transform3f(Vec3f(2.5, 0, 0));
+  contact = transform.transform(Vec3f(2.5, 0, 0));
+  depth = 2.5;
+  normal = transform.getRotation() * Vec3f(1, 0, 0);
+  testShapeInersection(s, tf1, hs, tf2, GST_LIBCCD, true, &contact, &depth, &normal);
+
+  tf1 = Transform3f();
+  tf2 = Transform3f(Vec3f(-2.5, 0, 0));
+  contact.setValue(-2.5, 0, 0);
+  depth = 2.5;
+  normal.setValue(-1, 0, 0);
+  testShapeInersection(s, tf1, hs, tf2, GST_LIBCCD, true, &contact, &depth, &normal);
+
+  tf1 = transform;
+  tf2 = transform * Transform3f(Vec3f(-2.5, 0, 0));
+  contact = transform.transform(Vec3f(-2.5, 0, 0));
+  depth = 2.5;
+  normal = transform.getRotation() * Vec3f(-1, 0, 0);
+  testShapeInersection(s, tf1, hs, tf2, GST_LIBCCD, true, &contact, &depth, &normal);
+
+  tf1 = Transform3f();
+  tf2 = Transform3f(Vec3f(5.1, 0, 0));
+  testShapeInersection(s, tf1, hs, tf2, GST_LIBCCD, false);
+
+  tf1 = transform;
+  tf2 = transform * Transform3f(Vec3f(5.1, 0, 0));
+  testShapeInersection(s, tf1, hs, tf2, GST_LIBCCD, false);
+
+  tf1 = Transform3f();
+  tf2 = Transform3f(Vec3f(-5.1, 0, 0));
+  testShapeInersection(s, tf1, hs, tf2, GST_LIBCCD, false);
+
+  tf1 = transform;
+  tf2 = transform * Transform3f(Vec3f(-5.1, 0, 0));
+  testShapeInersection(s, tf1, hs, tf2, GST_LIBCCD, false);
 
 
 
 
   hs = Plane(Vec3f(0, 1, 0), 0);
 
-  contacts.clear();
-  res = solver1.shapeIntersect(s, Transform3f(), hs, Transform3f(), &contacts);
-  getContactInfo(contacts, 0, contact, normal, depth);
-  BOOST_CHECK(res);
-  BOOST_CHECK(std::abs(depth - 5) < 0.001);
-  BOOST_CHECK(normal.equal(Vec3f(0, -1, 0)) || normal.equal(Vec3f(0, 1, 0)));
-  BOOST_CHECK(contact.equal(Vec3f(0, 0, 0)));
-
-  contacts.clear();
-  res = solver1.shapeIntersect(s, transform, hs, transform, &contacts);
-  getContactInfo(contacts, 0, contact, normal, depth);
-  BOOST_CHECK(res);
-  BOOST_CHECK(std::abs(depth - 5) < 0.001);
-  BOOST_CHECK(normal.equal(transform.getQuatRotation().transform(Vec3f(0, -1, 0))) || normal.equal(transform.getQuatRotation().transform(Vec3f(0, 1, 0))));
-  BOOST_CHECK(contact.equal(transform.transform(Vec3f(0, 0, 0))));
-
-  contacts.clear();
-  res = solver1.shapeIntersect(s, Transform3f(), hs, Transform3f(Vec3f(0, 2.5, 0)), &contacts);
-  getContactInfo(contacts, 0, contact, normal, depth);
-  BOOST_CHECK(res);
-  BOOST_CHECK(std::abs(depth - 2.5) < 0.001);
-  BOOST_CHECK(normal.equal(Vec3f(0, 1, 0)));
-  BOOST_CHECK(contact.equal(Vec3f(0, 2.5, 0)));
-
-  contacts.clear();
-  res = solver1.shapeIntersect(s, transform, hs, transform * Transform3f(Vec3f(0, 2.5, 0)), &contacts);
-  getContactInfo(contacts, 0, contact, normal, depth);
-  BOOST_CHECK(res);
-  BOOST_CHECK(std::abs(depth - 2.5) < 0.001);
-  BOOST_CHECK(normal.equal(transform.getQuatRotation().transform(Vec3f(0, 1, 0))));
-  BOOST_CHECK(contact.equal(transform.transform(Vec3f(0, 2.5, 0))));
-
-  contacts.clear();
-  res = solver1.shapeIntersect(s, Transform3f(), hs, Transform3f(Vec3f(0, -2.5, 0)), &contacts);
-  getContactInfo(contacts, 0, contact, normal, depth);
-  BOOST_CHECK(res);
-  BOOST_CHECK(std::abs(depth - 2.5) < 0.001);
-  BOOST_CHECK(normal.equal(Vec3f(0, -1, 0)));
-  BOOST_CHECK(contact.equal(Vec3f(0, -2.5, 0)));
-
-  contacts.clear();
-  res = solver1.shapeIntersect(s, transform, hs, transform * Transform3f(Vec3f(0, -2.5, 0)), &contacts);
-  getContactInfo(contacts, 0, contact, normal, depth);
-  BOOST_CHECK(res);
-  BOOST_CHECK(std::abs(depth - 2.5) < 0.001);
-  BOOST_CHECK(normal.equal(transform.getQuatRotation().transform(Vec3f(0, -1, 0))));
-  BOOST_CHECK(contact.equal(transform.transform(Vec3f(0, -2.5, 0))));
-
-  res = solver1.shapeIntersect(s, Transform3f(), hs, Transform3f(Vec3f(0, 5.1, 0)), &contacts);
-  BOOST_CHECK_FALSE(res);
-
-  res = solver1.shapeIntersect(s, transform, hs, transform * Transform3f(Vec3f(0, 5.1, 0)), &contacts);
-  BOOST_CHECK_FALSE(res);
-
-  res = solver1.shapeIntersect(s, Transform3f(), hs, Transform3f(Vec3f(0, -5.1, 0)), &contacts);
-  BOOST_CHECK_FALSE(res);
-
-  res = solver1.shapeIntersect(s, transform, hs, transform * Transform3f(Vec3f(0, -5.1, 0)), &contacts);
-  BOOST_CHECK_FALSE(res);
+  tf1 = Transform3f();
+  tf2 = Transform3f();
+  contact.setValue(0, 0, 0);
+  depth = 5;
+  normal.setValue(0, 1, 0);  // (0, 1, 0) or (0, -1, 0)
+  testShapeInersection(s, tf1, hs, tf2, GST_LIBCCD, true, &contact, &depth, &normal, true);
+
+  tf1 = transform;
+  tf2 = transform;
+  contact = transform.transform(Vec3f(0, 0, 0));
+  depth = 5;
+  normal = transform.getRotation() * Vec3f(0, 1, 0);  // (0, 1, 0) or (0, -1, 0)
+  testShapeInersection(s, tf1, hs, tf2, GST_LIBCCD, true, &contact, &depth, &normal, true);
+
+  tf1 = Transform3f();
+  tf2 = Transform3f(Vec3f(0, 2.5, 0));
+  contact.setValue(0, 2.5, 0);
+  depth = 2.5;
+  normal.setValue(0, 1, 0);
+  testShapeInersection(s, tf1, hs, tf2, GST_LIBCCD, true, &contact, &depth, &normal);
+
+  tf1 = transform;
+  tf2 = transform * Transform3f(Vec3f(0, 2.5, 0));
+  contact = transform.transform(Vec3f(0, 2.5, 0));
+  depth = 2.5;
+  normal = transform.getRotation() * Vec3f(0, 1, 0);
+  testShapeInersection(s, tf1, hs, tf2, GST_LIBCCD, true, &contact, &depth, &normal);
+
+  tf1 = Transform3f();
+  tf2 = Transform3f(Vec3f(0, -2.5, 0));
+  contact.setValue(0, -2.5, 0);
+  depth = 2.5;
+  normal.setValue(0, -1, 0);
+  testShapeInersection(s, tf1, hs, tf2, GST_LIBCCD, true, &contact, &depth, &normal);
+
+  tf1 = transform;
+  tf2 = transform * Transform3f(Vec3f(0, -2.5, 0));
+  contact = transform.transform(Vec3f(0, -2.5, 0));
+  depth = 2.5;
+  normal = transform.getRotation() * Vec3f(0, -1, 0);
+  testShapeInersection(s, tf1, hs, tf2, GST_LIBCCD, true, &contact, &depth, &normal);
+
+  tf1 = Transform3f();
+  tf2 = Transform3f(Vec3f(0, 5.1, 0));
+  testShapeInersection(s, tf1, hs, tf2, GST_LIBCCD, false);
+
+  tf1 = transform;
+  tf2 = transform * Transform3f(Vec3f(0, 5.1, 0));
+  testShapeInersection(s, tf1, hs, tf2, GST_LIBCCD, false);
+
+  tf1 = Transform3f();
+  tf2 = Transform3f(Vec3f(0, -5.1, 0));
+  testShapeInersection(s, tf1, hs, tf2, GST_LIBCCD, false);
+
+  tf1 = transform;
+  tf2 = transform * Transform3f(Vec3f(0, -5.1, 0));
+  testShapeInersection(s, tf1, hs, tf2, GST_LIBCCD, false);
 
 
 
 
   hs = Plane(Vec3f(0, 0, 1), 0);
 
-  contacts.clear();
-  res = solver1.shapeIntersect(s, Transform3f(), hs, Transform3f(), &contacts);
-  getContactInfo(contacts, 0, contact, normal, depth);
-  BOOST_CHECK(res);
-  BOOST_CHECK(std::abs(depth - 10) < 0.001);
-  BOOST_CHECK(normal.equal(Vec3f(0, 0, -1)) || normal.equal(Vec3f(0, 0, 1)));
-  BOOST_CHECK(contact.equal(Vec3f(0, 0, 0)));
-
-  contacts.clear();
-  res = solver1.shapeIntersect(s, transform, hs, transform, &contacts);
-  getContactInfo(contacts, 0, contact, normal, depth);
-  BOOST_CHECK(res);
-  BOOST_CHECK(std::abs(depth - 10) < 0.001);
-  BOOST_CHECK(normal.equal(transform.getQuatRotation().transform(Vec3f(0, 0, -1))) || normal.equal(transform.getQuatRotation().transform(Vec3f(0, 0, 1))));
-  BOOST_CHECK(contact.equal(transform.transform(Vec3f(0, 0, 0))));
-
-  contacts.clear();
-  res = solver1.shapeIntersect(s, Transform3f(), hs, Transform3f(Vec3f(0, 0, 2.5)), &contacts);
-  getContactInfo(contacts, 0, contact, normal, depth);
-  BOOST_CHECK(res);
-  BOOST_CHECK(std::abs(depth - 7.5) < 0.001);
-  BOOST_CHECK(normal.equal(Vec3f(0, 0, 1)));
-  BOOST_CHECK(contact.equal(Vec3f(0, 0, 2.5)));
-
-  contacts.clear();
-  res = solver1.shapeIntersect(s, transform, hs, transform * Transform3f(Vec3f(0, 0, 2.5)), &contacts);
-  getContactInfo(contacts, 0, contact, normal, depth);
-  BOOST_CHECK(res);
-  BOOST_CHECK(std::abs(depth - 7.5) < 0.001);
-  BOOST_CHECK(normal.equal(transform.getQuatRotation().transform(Vec3f(0, 0, 1))));
-  BOOST_CHECK(contact.equal(transform.transform(Vec3f(0, 0, 2.5))));
-
-  contacts.clear();
-  res = solver1.shapeIntersect(s, Transform3f(), hs, Transform3f(Vec3f(0, 0, -2.5)), &contacts);
-  getContactInfo(contacts, 0, contact, normal, depth);
-  BOOST_CHECK(res);
-  BOOST_CHECK(std::abs(depth - 7.5) < 0.001);
-  BOOST_CHECK(normal.equal(Vec3f(0, 0, -1)));
-  BOOST_CHECK(contact.equal(Vec3f(0, 0, -2.5)));
-
-  contacts.clear();
-  res = solver1.shapeIntersect(s, transform, hs, transform * Transform3f(Vec3f(0, 0, -2.5)), &contacts);
-  getContactInfo(contacts, 0, contact, normal, depth);
-  BOOST_CHECK(res);
-  BOOST_CHECK(std::abs(depth - 7.5) < 0.001);
-  BOOST_CHECK(normal.equal(transform.getQuatRotation().transform(Vec3f(0, 0, -1))));
-  BOOST_CHECK(contact.equal(transform.transform(Vec3f(0, 0, -2.5))));
-
-  res = solver1.shapeIntersect(s, Transform3f(), hs, Transform3f(Vec3f(0, 0, 10.1)), &contacts);
-  BOOST_CHECK_FALSE(res);
-
-  res = solver1.shapeIntersect(s, transform, hs, transform * Transform3f(Vec3f(0, 0, 10.1)), &contacts);
-  BOOST_CHECK_FALSE(res);
-
-  res = solver1.shapeIntersect(s, Transform3f(), hs, Transform3f(Vec3f(0, 0, -10.1)), &contacts);
-  BOOST_CHECK_FALSE(res);
-
-  res = solver1.shapeIntersect(s, transform, hs, transform * Transform3f(Vec3f(0, 0, -10.1)), &contacts);
-  BOOST_CHECK_FALSE(res);
+  tf1 = Transform3f();
+  tf2 = Transform3f();
+  contact.setValue(0, 0, 0);
+  depth = 10;
+  normal.setValue(0, 0, 1);  // (0, 0, 1) or (0, 0, -1)
+  testShapeInersection(s, tf1, hs, tf2, GST_LIBCCD, true, &contact, &depth, &normal, true);
+
+  tf1 = transform;
+  tf2 = transform;
+  contact = transform.transform(Vec3f(0, 0, 0));
+  depth = 10;
+  normal = transform.getRotation() * Vec3f(0, 0, 1);  // (0, 0, 1) or (0, 0, -1)
+  testShapeInersection(s, tf1, hs, tf2, GST_LIBCCD, true, &contact, &depth, &normal, true);
+
+  tf1 = Transform3f();
+  tf2 = Transform3f(Vec3f(0, 0, 2.5));
+  contact.setValue(0, 0, 2.5);
+  depth = 7.5;
+  normal.setValue(0, 0, 1);
+  testShapeInersection(s, tf1, hs, tf2, GST_LIBCCD, true, &contact, &depth, &normal);
+
+  tf1 = transform;
+  tf2 = transform * Transform3f(Vec3f(0, 0, 2.5));
+  contact = transform.transform(Vec3f(0, 0, 2.5));
+  depth = 7.5;
+  normal = transform.getRotation() * Vec3f(0, 0, 1);
+  testShapeInersection(s, tf1, hs, tf2, GST_LIBCCD, true, &contact, &depth, &normal);
+
+  tf1 = Transform3f();
+  tf2 = Transform3f(Vec3f(0, 0, -2.5));
+  contact.setValue(0, 0, -2.5);
+  depth = 7.5;
+  normal.setValue(0, 0, -1);
+  testShapeInersection(s, tf1, hs, tf2, GST_LIBCCD, true, &contact, &depth, &normal);
+
+  tf1 = transform;
+  tf2 = transform * Transform3f(Vec3f(0, 0, -2.5));
+  contact = transform.transform(Vec3f(0, 0, -2.5));
+  depth = 7.5;
+  normal = transform.getRotation() * Vec3f(0, 0, -1);
+  testShapeInersection(s, tf1, hs, tf2, GST_LIBCCD, true, &contact, &depth, &normal);
+
+  tf1 = Transform3f();
+  tf2 = Transform3f(Vec3f(0, 0, 10.1));
+  testShapeInersection(s, tf1, hs, tf2, GST_LIBCCD, false);
+
+  tf1 = transform;
+  tf2 = transform * Transform3f(Vec3f(0, 0, 10.1));
+  testShapeInersection(s, tf1, hs, tf2, GST_LIBCCD, false);
+
+  tf1 = Transform3f();
+  tf2 = Transform3f(Vec3f(0, 0, -10.1));
+  testShapeInersection(s, tf1, hs, tf2, GST_LIBCCD, false);
+
+  tf1 = transform;
+  tf2 = transform * Transform3f(Vec3f(0, 0, -10.1));
+  testShapeInersection(s, tf1, hs, tf2, GST_LIBCCD, false);
 }
 
 BOOST_AUTO_TEST_CASE(shapeIntersection_halfspacecylinder)
 {
   Cylinder s(5, 10);
   Halfspace hs(Vec3f(1, 0, 0), 0);
+
+  Transform3f tf1;
+  Transform3f tf2;
 
   Transform3f transform;
   generateRandomTransform(extents, transform);
@@ -1806,153 +1598,1194 @@
   Vec3f contact;
   FCL_REAL depth;
   Vec3f normal;
-  std::vector<ContactPoint> contacts;
+
+  tf1 = Transform3f();
+  tf2 = Transform3f();
+  contact.setValue(-2.5, 0, 0);
+  depth = 5;
+  normal.setValue(-1, 0, 0);
+  testShapeInersection(s, tf1, hs, tf2, GST_LIBCCD, true, &contact, &depth, &normal);
+
+  tf1 = transform;
+  tf2 = transform;
+  contact = transform.transform(Vec3f(-2.5, 0, 0));
+  depth = 5;
+  normal = transform.getRotation() * Vec3f(-1, 0, 0);
+  testShapeInersection(s, tf1, hs, tf2, GST_LIBCCD, true, &contact, &depth, &normal);
+
+  tf1 = Transform3f();
+  tf2 = Transform3f(Vec3f(2.5, 0, 0));
+  contact.setValue(-1.25, 0, 0);
+  depth = 7.5;
+  normal.setValue(-1, 0, 0);
+  testShapeInersection(s, tf1, hs, tf2, GST_LIBCCD, true, &contact, &depth, &normal);
+
+  tf1 = transform;
+  tf2 = transform * Transform3f(Vec3f(2.5, 0, 0));
+  contact = transform.transform(Vec3f(-1.25, 0, 0));
+  depth = 7.5;
+  normal = transform.getRotation() * Vec3f(-1, 0, 0);
+  testShapeInersection(s, tf1, hs, tf2, GST_LIBCCD, true, &contact, &depth, &normal);
+
+  tf1 = Transform3f();
+  tf2 = Transform3f(Vec3f(-2.5, 0, 0));
+  contact.setValue(-3.75, 0, 0);
+  depth = 2.5;
+  normal.setValue(-1, 0, 0);
+  testShapeInersection(s, tf1, hs, tf2, GST_LIBCCD, true, &contact, &depth, &normal);
+
+  tf1 = transform;
+  tf2 = transform * Transform3f(Vec3f(-2.5, 0, 0));
+  contact = transform.transform(Vec3f(-3.75, 0, 0));
+  depth = 2.5;
+  normal = transform.getRotation() * Vec3f(-1, 0, 0);
+  testShapeInersection(s, tf1, hs, tf2, GST_LIBCCD, true, &contact, &depth, &normal);
+
+  tf1 = Transform3f();
+  tf2 = Transform3f(Vec3f(5.1, 0, 0));
+  contact.setValue(0.05, 0, 0);
+  depth = 10.1;
+  normal.setValue(-1, 0, 0);
+  testShapeInersection(s, tf1, hs, tf2, GST_LIBCCD, true, &contact, &depth, &normal);
+
+  tf1 = transform;
+  tf2 = transform * Transform3f(Vec3f(5.1, 0, 0));
+  contact = transform.transform(Vec3f(0.05, 0, 0));
+  depth = 10.1;
+  normal = transform.getRotation() * Vec3f(-1, 0, 0);
+  testShapeInersection(s, tf1, hs, tf2, GST_LIBCCD, true, &contact, &depth, &normal);
+
+  tf1 = Transform3f();
+  tf2 = Transform3f(Vec3f(-5.1, 0, 0));
+  testShapeInersection(s, tf1, hs, tf2, GST_LIBCCD, false);
+
+  tf1 = transform;
+  tf2 = transform * Transform3f(Vec3f(-5.1, 0, 0));
+  testShapeInersection(s, tf1, hs, tf2, GST_LIBCCD, false);
+
+
+
+
+  hs = Halfspace(Vec3f(0, 1, 0), 0);
+
+  tf1 = Transform3f();
+  tf2 = Transform3f();
+  contact.setValue(0, -2.5, 0);
+  depth = 5;
+  normal.setValue(0, -1, 0);
+  testShapeInersection(s, tf1, hs, tf2, GST_LIBCCD, true, &contact, &depth, &normal);
+
+  tf1 = transform;
+  tf2 = transform;
+  contact = transform.transform(Vec3f(0, -2.5, 0));
+  depth = 5;
+  normal = transform.getRotation() * Vec3f(0, -1, 0);
+  testShapeInersection(s, tf1, hs, tf2, GST_LIBCCD, true, &contact, &depth, &normal);
+
+  tf1 = Transform3f();
+  tf2 = Transform3f(Vec3f(0, 2.5, 0));
+  contact.setValue(0, -1.25, 0);
+  depth = 7.5;
+  normal.setValue(0, -1, 0);
+  testShapeInersection(s, tf1, hs, tf2, GST_LIBCCD, true, &contact, &depth, &normal);
+
+  tf1 = transform;
+  tf2 = transform * Transform3f(Vec3f(0, 2.5, 0));
+  contact = transform.transform(Vec3f(0, -1.25, 0));
+  depth = 7.5;
+  normal = transform.getRotation() * Vec3f(0, -1, 0);
+  testShapeInersection(s, tf1, hs, tf2, GST_LIBCCD, true, &contact, &depth, &normal);
+
+  tf1 = Transform3f();
+  tf2 = Transform3f(Vec3f(0, -2.5, 0));
+  contact.setValue(0, -3.75, 0);
+  depth = 2.5;
+  normal.setValue(0, -1, 0);
+  testShapeInersection(s, tf1, hs, tf2, GST_LIBCCD, true, &contact, &depth, &normal);
+
+  tf1 = transform;
+  tf2 = transform * Transform3f(Vec3f(0, -2.5, 0));
+  contact = transform.transform(Vec3f(0, -3.75, 0));
+  depth = 2.5;
+  normal = transform.getRotation() * Vec3f(0, -1, 0);
+  testShapeInersection(s, tf1, hs, tf2, GST_LIBCCD, true, &contact, &depth, &normal);
+
+  tf1 = Transform3f();
+  tf2 = Transform3f(Vec3f(0, 5.1, 0));
+  contact.setValue(0, 0.05, 0);
+  depth = 10.1;
+  normal.setValue(0, -1, 0);
+  testShapeInersection(s, tf1, hs, tf2, GST_LIBCCD, true, &contact, &depth, &normal);
+
+  tf1 = transform;
+  tf2 = transform * Transform3f(Vec3f(0, 5.1, 0));
+  contact = transform.transform(Vec3f(0, 0.05, 0));
+  depth = 10.1;
+  normal = transform.getRotation() * Vec3f(0, -1, 0);
+  testShapeInersection(s, tf1, hs, tf2, GST_LIBCCD, true, &contact, &depth, &normal);
+
+  tf1 = Transform3f();
+  tf2 = Transform3f(Vec3f(0, -5.1, 0));
+  testShapeInersection(s, tf1, hs, tf2, GST_LIBCCD, false);
+
+  tf1 = transform;
+  tf2 = transform * Transform3f(Vec3f(0, -5.1, 0));
+  testShapeInersection(s, tf1, hs, tf2, GST_LIBCCD, false);
+
+
+
+
+  hs = Halfspace(Vec3f(0, 0, 1), 0);
+
+  tf1 = Transform3f();
+  tf2 = Transform3f();
+  contact.setValue(0, 0, -2.5);
+  depth = 5;
+  normal.setValue(0, 0, -1);
+  testShapeInersection(s, tf1, hs, tf2, GST_LIBCCD, true, &contact, &depth, &normal);
+
+  tf1 = transform;
+  tf2 = transform;
+  contact = transform.transform(Vec3f(0, 0, -2.5));
+  depth = 5;
+  normal = transform.getRotation() * Vec3f(0, 0, -1);
+  testShapeInersection(s, tf1, hs, tf2, GST_LIBCCD, true, &contact, &depth, &normal);
+
+  tf1 = Transform3f();
+  tf2 = Transform3f(Vec3f(0, 0, 2.5));
+  contact.setValue(0, 0, -1.25);
+  depth = 7.5;
+  normal.setValue(0, 0, -1);
+  testShapeInersection(s, tf1, hs, tf2, GST_LIBCCD, true, &contact, &depth, &normal);
+
+  tf1 = transform;
+  tf2 = transform * Transform3f(Vec3f(0, 0, 2.5));
+  contact = transform.transform(Vec3f(0, 0, -1.25));
+  depth = 7.5;
+  normal = transform.getRotation() * Vec3f(0, 0, -1);
+  testShapeInersection(s, tf1, hs, tf2, GST_LIBCCD, true, &contact, &depth, &normal);
+
+  tf1 = Transform3f();
+  tf2 = Transform3f(Vec3f(0, 0, -2.5));
+  contact.setValue(0, 0, -3.75);
+  depth = 2.5;
+  normal.setValue(0, 0, -1);
+  testShapeInersection(s, tf1, hs, tf2, GST_LIBCCD, true, &contact, &depth, &normal);
+
+  tf1 = transform;
+  tf2 = transform * Transform3f(Vec3f(0, 0, -2.5));
+  contact = transform.transform(Vec3f(0, 0, -3.75));
+  depth = 2.5;
+  normal = transform.getRotation() * Vec3f(0, 0, -1);
+  testShapeInersection(s, tf1, hs, tf2, GST_LIBCCD, true, &contact, &depth, &normal);
+
+  tf1 = Transform3f();
+  tf2 = Transform3f(Vec3f(0, 0, 5.1));
+  contact.setValue(0, 0, 0.05);
+  depth = 10.1;
+  normal.setValue(0, 0, -1);
+  testShapeInersection(s, tf1, hs, tf2, GST_LIBCCD, true, &contact, &depth, &normal);
+
+  tf1 = transform;
+  tf2 = transform * Transform3f(Vec3f(0, 0, 5.1));
+  contact = transform.transform(Vec3f(0, 0, 0.05));
+  depth = 10.1;
+  normal = transform.getRotation() * Vec3f(0, 0, -1);
+  testShapeInersection(s, tf1, hs, tf2, GST_LIBCCD, true, &contact, &depth, &normal);
+
+  tf1 = Transform3f();
+  tf2 = Transform3f(Vec3f(0, 0, -5.1));
+  testShapeInersection(s, tf1, hs, tf2, GST_LIBCCD, false);
+
+  tf1 = transform;
+  tf2 = transform * Transform3f(Vec3f(0, 0, -5.1));
+  testShapeInersection(s, tf1, hs, tf2, GST_LIBCCD, false);
+}
+
+BOOST_AUTO_TEST_CASE(shapeIntersection_planecylinder)
+{
+  Cylinder s(5, 10);
+  Plane hs(Vec3f(1, 0, 0), 0);
+
+  Transform3f tf1;
+  Transform3f tf2;
+
+  Transform3f transform;
+  generateRandomTransform(extents, transform);
+
+  Vec3f contact;
+  FCL_REAL depth;
+  Vec3f normal;
+
+  tf1 = Transform3f();
+  tf2 = Transform3f();
+  contact.setValue(0, 0, 0);
+  depth = 5;
+  normal.setValue(1, 0, 0);  // (1, 0, 0) or (-1, 0, 0)
+  testShapeInersection(s, tf1, hs, tf2, GST_LIBCCD, true, &contact, &depth, &normal, true);
+
+  tf1 = transform;
+  tf2 = transform;
+  contact = transform.transform(Vec3f(0, 0, 0));
+  depth = 5;
+  normal = transform.getRotation() * Vec3f(1, 0, 0);  // (1, 0, 0) or (-1, 0, 0)
+  testShapeInersection(s, tf1, hs, tf2, GST_LIBCCD, true, &contact, &depth, &normal, true);
+
+  tf1 = Transform3f();
+  tf2 = Transform3f(Vec3f(2.5, 0, 0));
+  contact.setValue(2.5, 0, 0);
+  depth = 2.5;
+  normal.setValue(1, 0, 0);
+  testShapeInersection(s, tf1, hs, tf2, GST_LIBCCD, true, &contact, &depth, &normal);
+
+  tf1 = transform;
+  tf2 = transform * Transform3f(Vec3f(2.5, 0, 0));
+  contact = transform.transform(Vec3f(2.5, 0, 0));
+  depth = 2.5;
+  normal = transform.getRotation() * Vec3f(1, 0, 0);
+  testShapeInersection(s, tf1, hs, tf2, GST_LIBCCD, true, &contact, &depth, &normal);
+
+  tf1 = Transform3f();
+  tf2 = Transform3f(Vec3f(-2.5, 0, 0));
+  contact.setValue(-2.5, 0, 0);
+  depth = 2.5;
+  normal.setValue(-1, 0, 0);
+  testShapeInersection(s, tf1, hs, tf2, GST_LIBCCD, true, &contact, &depth, &normal);
+
+  tf1 = transform;
+  tf2 = transform * Transform3f(Vec3f(-2.5, 0, 0));
+  contact = transform.transform(Vec3f(-2.5, 0, 0));
+  depth = 2.5;
+  normal = transform.getRotation() * Vec3f(-1, 0, 0);
+  testShapeInersection(s, tf1, hs, tf2, GST_LIBCCD, true, &contact, &depth, &normal);
+
+  tf1 = Transform3f();
+  tf2 = Transform3f(Vec3f(5.1, 0, 0));
+  testShapeInersection(s, tf1, hs, tf2, GST_LIBCCD, false);
+
+  tf1 = transform;
+  tf2 = transform * Transform3f(Vec3f(5.1, 0, 0));
+  testShapeInersection(s, tf1, hs, tf2, GST_LIBCCD, false);
+
+  tf1 = Transform3f();
+  tf2 = Transform3f(Vec3f(-5.1, 0, 0));
+  testShapeInersection(s, tf1, hs, tf2, GST_LIBCCD, false);
+
+  tf1 = transform;
+  tf2 = transform * Transform3f(Vec3f(-5.1, 0, 0));
+  testShapeInersection(s, tf1, hs, tf2, GST_LIBCCD, false);
+
+
+
+
+  hs = Plane(Vec3f(0, 1, 0), 0);
+
+  tf1 = Transform3f();
+  tf2 = Transform3f();
+  contact.setValue(0, 0, 0);
+  depth = 5;
+  normal.setValue(0, 1, 0);  // (1, 0, 0) or (-1, 0, 0)
+  testShapeInersection(s, tf1, hs, tf2, GST_LIBCCD, true, &contact, &depth, &normal, true);
+
+  tf1 = transform;
+  tf2 = transform;
+  contact = transform.transform(Vec3f(0, 0, 0));
+  depth = 5;
+  normal = transform.getRotation() * Vec3f(0, 1, 0);  // (1, 0, 0) or (-1, 0, 0)
+  testShapeInersection(s, tf1, hs, tf2, GST_LIBCCD, true, &contact, &depth, &normal, true);
+
+  tf1 = Transform3f();
+  tf2 = Transform3f(Vec3f(0, 2.5, 0));
+  contact.setValue(0, 2.5, 0);
+  depth = 2.5;
+  normal.setValue(0, 1, 0);
+  testShapeInersection(s, tf1, hs, tf2, GST_LIBCCD, true, &contact, &depth, &normal);
+
+  tf1 = transform;
+  tf2 = transform * Transform3f(Vec3f(0, 2.5, 0));
+  contact = transform.transform(Vec3f(0, 2.5, 0));
+  depth = 2.5;
+  normal = transform.getRotation() * Vec3f(0, 1, 0);
+  testShapeInersection(s, tf1, hs, tf2, GST_LIBCCD, true, &contact, &depth, &normal);
+
+  tf1 = Transform3f();
+  tf2 = Transform3f(Vec3f(0, -2.5, 0));
+  contact.setValue(0, -2.5, 0);
+  depth = 2.5;
+  normal.setValue(0, -1, 0);
+  testShapeInersection(s, tf1, hs, tf2, GST_LIBCCD, true, &contact, &depth, &normal);
+
+  tf1 = transform;
+  tf2 = transform * Transform3f(Vec3f(0, -2.5, 0));
+  contact = transform.transform(Vec3f(0, -2.5, 0));
+  depth = 2.5;
+  normal = transform.getRotation() * Vec3f(0, -1, 0);
+  testShapeInersection(s, tf1, hs, tf2, GST_LIBCCD, true, &contact, &depth, &normal);
+
+  tf1 = Transform3f();
+  tf2 = Transform3f(Vec3f(0, 5.1, 0));
+  testShapeInersection(s, tf1, hs, tf2, GST_LIBCCD, false);
+
+  tf1 = transform;
+  tf2 = transform * Transform3f(Vec3f(0, 5.1, 0));
+  testShapeInersection(s, tf1, hs, tf2, GST_LIBCCD, false);
+
+  tf1 = Transform3f();
+  tf2 = Transform3f(Vec3f(0, -5.1, 0));
+  testShapeInersection(s, tf1, hs, tf2, GST_LIBCCD, false);
+
+  tf1 = transform;
+  tf2 = transform * Transform3f(Vec3f(0, -5.1, 0));
+  testShapeInersection(s, tf1, hs, tf2, GST_LIBCCD, false);
+
+
+
+
+  hs = Plane(Vec3f(0, 0, 1), 0);
+
+  tf1 = Transform3f();
+  tf2 = Transform3f();
+  contact.setValue(0, 0, 0);
+  depth = 5;
+  normal.setValue(0, 0, 1);  // (1, 0, 0) or (-1, 0, 0)
+  testShapeInersection(s, tf1, hs, tf2, GST_LIBCCD, true, &contact, &depth, &normal, true);
+
+  tf1 = transform;
+  tf2 = transform;
+  contact = transform.transform(Vec3f(0, 0, 0));
+  depth = 5;
+  normal = transform.getRotation() * Vec3f(0, 0, 1);  // (1, 0, 0) or (-1, 0, 0)
+  testShapeInersection(s, tf1, hs, tf2, GST_LIBCCD, true, &contact, &depth, &normal, true);
+
+  tf1 = Transform3f();
+  tf2 = Transform3f(Vec3f(0, 0, 2.5));
+  contact.setValue(0, 0, 2.5);
+  depth = 2.5;
+  normal.setValue(0, 0, 1);
+  testShapeInersection(s, tf1, hs, tf2, GST_LIBCCD, true, &contact, &depth, &normal);
+
+  tf1 = transform;
+  tf2 = transform * Transform3f(Vec3f(0, 0, 2.5));
+  contact = transform.transform(Vec3f(0, 0, 2.5));
+  depth = 2.5;
+  normal = transform.getRotation() * Vec3f(0, 0, 1);
+  testShapeInersection(s, tf1, hs, tf2, GST_LIBCCD, true, &contact, &depth, &normal);
+
+  tf1 = Transform3f();
+  tf2 = Transform3f(Vec3f(0, 0, -2.5));
+  contact.setValue(0, 0, -2.5);
+  depth = 2.5;
+  normal.setValue(0, 0, -1);
+  testShapeInersection(s, tf1, hs, tf2, GST_LIBCCD, true, &contact, &depth, &normal);
+
+  tf1 = transform;
+  tf2 = transform * Transform3f(Vec3f(0, 0, -2.5));
+  contact = transform.transform(Vec3f(0, 0, -2.5));
+  depth = 2.5;
+  normal = transform.getRotation() * Vec3f(0, 0, -1);
+  testShapeInersection(s, tf1, hs, tf2, GST_LIBCCD, true, &contact, &depth, &normal);
+
+  tf1 = Transform3f();
+  tf2 = Transform3f(Vec3f(0, 0, 10.1));
+  testShapeInersection(s, tf1, hs, tf2, GST_LIBCCD, false);
+
+  tf1 = transform;
+  tf2 = transform * Transform3f(Vec3f(0, 0, 10.1));
+  testShapeInersection(s, tf1, hs, tf2, GST_LIBCCD, false);
+
+  tf1 = Transform3f();
+  tf2 = Transform3f(Vec3f(0, 0, -10.1));
+  testShapeInersection(s, tf1, hs, tf2, GST_LIBCCD, false);
+
+  tf1 = transform;
+  tf2 = transform * Transform3f(Vec3f(0, 0, -10.1));
+  testShapeInersection(s, tf1, hs, tf2, GST_LIBCCD, false);
+}
+
+
+BOOST_AUTO_TEST_CASE(shapeIntersection_halfspacecone)
+{
+  Cone s(5, 10);
+  Halfspace hs(Vec3f(1, 0, 0), 0);
+
+  Transform3f tf1;
+  Transform3f tf2;
+
+  Transform3f transform;
+  generateRandomTransform(extents, transform);
+
+  Vec3f contact;
+  FCL_REAL depth;
+  Vec3f normal;
+
+  tf1 = Transform3f();
+  tf2 = Transform3f();
+  contact.setValue(-2.5, 0, -5);
+  depth = 5;
+  normal.setValue(-1, 0, 0);
+  testShapeInersection(s, tf1, hs, tf2, GST_LIBCCD, true, &contact, &depth, &normal);
+
+  tf1 = transform;
+  tf2 = transform;
+  contact = transform.transform(Vec3f(-2.5, 0, -5));
+  depth = 5;
+  normal = transform.getRotation() * Vec3f(-1, 0, 0);
+  testShapeInersection(s, tf1, hs, tf2, GST_LIBCCD, true, &contact, &depth, &normal);
+
+  tf1 = Transform3f();
+  tf2 = Transform3f(Vec3f(2.5, 0, 0));
+  contact.setValue(-1.25, 0, -5);
+  depth = 7.5;
+  normal.setValue(-1, 0, 0);
+  testShapeInersection(s, tf1, hs, tf2, GST_LIBCCD, true, &contact, &depth, &normal);
+
+  tf1 = transform;
+  tf2 = transform * Transform3f(Vec3f(2.5, 0, 0));
+  contact = transform.transform(Vec3f(-1.25, 0, -5));
+  depth = 7.5;
+  normal = transform.getRotation() * Vec3f(-1, 0, 0);
+  testShapeInersection(s, tf1, hs, tf2, GST_LIBCCD, true, &contact, &depth, &normal);
+
+  tf1 = Transform3f();
+  tf2 = Transform3f(Vec3f(-2.5, 0, 0));
+  contact.setValue(-3.75, 0, -5);
+  depth = 2.5;
+  normal.setValue(-1, 0, 0);
+  testShapeInersection(s, tf1, hs, tf2, GST_LIBCCD, true, &contact, &depth, &normal);
+
+  tf1 = transform;
+  tf2 = transform * Transform3f(Vec3f(-2.5, 0, 0));
+  contact = transform.transform(Vec3f(-3.75, 0, -5));
+  depth = 2.5;
+  normal = transform.getRotation() * Vec3f(-1, 0, 0);
+  testShapeInersection(s, tf1, hs, tf2, GST_LIBCCD, true, &contact, &depth, &normal);
+
+  tf1 = Transform3f();
+  tf2 = Transform3f(Vec3f(5.1, 0, 0));
+  contact.setValue(0.05, 0, -5);
+  depth = 10.1;
+  normal.setValue(-1, 0, 0);
+  testShapeInersection(s, tf1, hs, tf2, GST_LIBCCD, true, &contact, &depth, &normal);
+
+  tf1 = transform;
+  tf2 = transform * Transform3f(Vec3f(5.1, 0, 0));
+  contact = transform.transform(Vec3f(0.05, 0, -5));
+  depth = 10.1;
+  normal = transform.getRotation() * Vec3f(-1, 0, 0);
+  testShapeInersection(s, tf1, hs, tf2, GST_LIBCCD, true, &contact, &depth, &normal);
+
+  tf1 = Transform3f();
+  tf2 = Transform3f(Vec3f(-5.1, 0, 0));
+  testShapeInersection(s, tf1, hs, tf2, GST_LIBCCD, false);
+
+  tf1 = transform;
+  tf2 = transform * Transform3f(Vec3f(-5.1, 0, 0));
+  testShapeInersection(s, tf1, hs, tf2, GST_LIBCCD, false);
+
+
+
+
+  hs = Halfspace(Vec3f(0, 1, 0), 0);
+
+  tf1 = Transform3f();
+  tf2 = Transform3f();
+  contact.setValue(0, -2.5, -5);
+  depth = 5;
+  normal.setValue(0, -1, 0);
+  testShapeInersection(s, tf1, hs, tf2, GST_LIBCCD, true, &contact, &depth, &normal);
+
+  tf1 = transform;
+  tf2 = transform;
+  contact = transform.transform(Vec3f(0, -2.5, -5));
+  depth = 5;
+  normal = transform.getRotation() * Vec3f(0, -1, 0);
+  testShapeInersection(s, tf1, hs, tf2, GST_LIBCCD, true, &contact, &depth, &normal);
+
+  tf1 = Transform3f();
+  tf2 = Transform3f(Vec3f(0, 2.5, 0));
+  contact.setValue(0, -1.25, -5);
+  depth = 7.5;
+  normal.setValue(0, -1, 0);
+  testShapeInersection(s, tf1, hs, tf2, GST_LIBCCD, true, &contact, &depth, &normal);
+
+  tf1 = transform;
+  tf2 = transform * Transform3f(Vec3f(0, 2.5, 0));
+  contact = transform.transform(Vec3f(0, -1.25, -5));
+  depth = 7.5;
+  normal = transform.getRotation() * Vec3f(0, -1, 0);
+  testShapeInersection(s, tf1, hs, tf2, GST_LIBCCD, true, &contact, &depth, &normal);
+
+  tf1 = Transform3f();
+  tf2 = Transform3f(Vec3f(0, -2.5, 0));
+  contact.setValue(0, -3.75, -5);
+  depth = 2.5;
+  normal.setValue(0, -1, 0);
+  testShapeInersection(s, tf1, hs, tf2, GST_LIBCCD, true, &contact, &depth, &normal);
+
+  tf1 = transform;
+  tf2 = transform * Transform3f(Vec3f(0, -2.5, 0));
+  contact = transform.transform(Vec3f(0, -3.75, -5));
+  depth = 2.5;
+  normal = transform.getRotation() * Vec3f(0, -1, 0);
+  testShapeInersection(s, tf1, hs, tf2, GST_LIBCCD, true, &contact, &depth, &normal);
+
+  tf1 = Transform3f();
+  tf2 = Transform3f(Vec3f(0, 5.1, 0));
+  contact.setValue(0, 0.05, -5);
+  depth = 10.1;
+  normal.setValue(0, -1, 0);
+  testShapeInersection(s, tf1, hs, tf2, GST_LIBCCD, true, &contact, &depth, &normal);
+
+  tf1 = transform;
+  tf2 = transform * Transform3f(Vec3f(0, 5.1, 0));
+  contact = transform.transform(Vec3f(0, 0.05, -5));
+  depth = 10.1;
+  normal = transform.getRotation() * Vec3f(0, -1, 0);
+  testShapeInersection(s, tf1, hs, tf2, GST_LIBCCD, true, &contact, &depth, &normal);
+
+  tf1 = Transform3f();
+  tf2 = Transform3f(Vec3f(0, -5.1, 0));
+  testShapeInersection(s, tf1, hs, tf2, GST_LIBCCD, false);
+
+  tf1 = transform;
+  tf2 = transform * Transform3f(Vec3f(0, -5.1, 0));
+  testShapeInersection(s, tf1, hs, tf2, GST_LIBCCD, false);
+
+
+
+
+  hs = Halfspace(Vec3f(0, 0, 1), 0);
+
+  tf1 = Transform3f();
+  tf2 = Transform3f();
+  contact.setValue(0, 0, -2.5);
+  depth = 5;
+  normal.setValue(0, 0, -1);
+  testShapeInersection(s, tf1, hs, tf2, GST_LIBCCD, true, &contact, &depth, &normal);
+
+  tf1 = transform;
+  tf2 = transform;
+  contact = transform.transform(Vec3f(0, 0, -2.5));
+  depth = 5;
+  normal = transform.getRotation() * Vec3f(0, 0, -1);
+  testShapeInersection(s, tf1, hs, tf2, GST_LIBCCD, true, &contact, &depth, &normal);
+
+  tf1 = Transform3f();
+  tf2 = Transform3f(Vec3f(0, 0, 2.5));
+  contact.setValue(0, 0, -1.25);
+  depth = 7.5;
+  normal.setValue(0, 0, -1);
+  testShapeInersection(s, tf1, hs, tf2, GST_LIBCCD, true, &contact, &depth, &normal);
+
+  tf1 = transform;
+  tf2 = transform * Transform3f(Vec3f(0, 0, 2.5));
+  contact = transform.transform(Vec3f(0, 0, -1.25));
+  depth = 7.5;
+  normal = transform.getRotation() * Vec3f(0, 0, -1);
+  testShapeInersection(s, tf1, hs, tf2, GST_LIBCCD, true, &contact, &depth, &normal);
+
+  tf1 = Transform3f();
+  tf2 = Transform3f(Vec3f(0, 0, -2.5));
+  contact.setValue(0, 0, -3.75);
+  depth = 2.5;
+  normal.setValue(0, 0, -1);
+  testShapeInersection(s, tf1, hs, tf2, GST_LIBCCD, true, &contact, &depth, &normal);
+
+  tf1 = transform;
+  tf2 = transform * Transform3f(Vec3f(0, 0, -2.5));
+  contact = transform.transform(Vec3f(0, 0, -3.75));
+  depth = 2.5;
+  normal = transform.getRotation() * Vec3f(0, 0, -1);
+  testShapeInersection(s, tf1, hs, tf2, GST_LIBCCD, true, &contact, &depth, &normal);
+
+  tf1 = Transform3f();
+  tf2 = Transform3f(Vec3f(0, 0, 5.1));
+  contact.setValue(0, 0, 0.05);
+  depth = 10.1;
+  normal.setValue(0, 0, -1);
+  testShapeInersection(s, tf1, hs, tf2, GST_LIBCCD, true, &contact, &depth, &normal);
+
+  tf1 = transform;
+  tf2 = transform * Transform3f(Vec3f(0, 0, 5.1));
+  contact = transform.transform(Vec3f(0, 0, 0.05));
+  depth = 10.1;
+  normal = transform.getRotation() * Vec3f(0, 0, -1);
+  testShapeInersection(s, tf1, hs, tf2, GST_LIBCCD, true, &contact, &depth, &normal);
+
+  tf1 = Transform3f();
+  tf2 = Transform3f(Vec3f(0, 0, -5.1));
+  testShapeInersection(s, tf1, hs, tf2, GST_LIBCCD, false);
+
+  tf1 = transform;
+  tf2 = transform * Transform3f(Vec3f(0, 0, -5.1));
+  testShapeInersection(s, tf1, hs, tf2, GST_LIBCCD, false);
+}
+
+BOOST_AUTO_TEST_CASE(shapeIntersection_planecone)
+{
+  Cone s(5, 10);
+  Plane hs(Vec3f(1, 0, 0), 0);
+
+  Transform3f tf1;
+  Transform3f tf2;
+
+  Transform3f transform;
+  generateRandomTransform(extents, transform);
+
+  Vec3f contact;
+  FCL_REAL depth;
+  Vec3f normal;
+
+  tf1 = Transform3f();
+  tf2 = Transform3f();
+  contact.setValue(0, 0, 0);
+  depth = 5;
+  normal.setValue(1, 0, 0);  // (1, 0, 0) or (-1, 0, 0)
+  testShapeInersection(s, tf1, hs, tf2, GST_LIBCCD, true, &contact, &depth, &normal, true);
+
+  tf1 = transform;
+  tf2 = transform;
+  contact = transform.transform(Vec3f(0, 0, 0));
+  depth = 5;
+  normal = transform.getRotation() * Vec3f(-1, 0, 0);  // (1, 0, 0) or (-1, 0, 0)
+  testShapeInersection(s, tf1, hs, tf2, GST_LIBCCD, true, &contact, &depth, &normal, true);
+
+  tf1 = Transform3f();
+  tf2 = Transform3f(Vec3f(2.5, 0, 0));
+  contact.setValue(2.5, 0, -2.5);
+  depth = 2.5;
+  normal.setValue(1, 0, 0);
+  testShapeInersection(s, tf1, hs, tf2, GST_LIBCCD, true, &contact, &depth, &normal);
+
+  tf1 = transform;
+  tf2 = transform * Transform3f(Vec3f(2.5, 0, 0));
+  contact = transform.transform(Vec3f(2.5, 0, -2.5));
+  depth = 2.5;
+  normal = transform.getRotation() * Vec3f(1, 0, 0);
+  testShapeInersection(s, tf1, hs, tf2, GST_LIBCCD, true, &contact, &depth, &normal);
+
+  tf1 = Transform3f();
+  tf2 = Transform3f(Vec3f(-2.5, 0, 0));
+  contact.setValue(-2.5, 0, -2.5);
+  depth = 2.5;
+  normal.setValue(-1, 0, 0);
+  testShapeInersection(s, tf1, hs, tf2, GST_LIBCCD, true, &contact, &depth, &normal);
+
+  tf1 = transform;
+  tf2 = transform * Transform3f(Vec3f(-2.5, 0, 0));
+  contact = transform.transform(Vec3f(-2.5, 0, -2.5));
+  depth = 2.5;
+  normal = transform.getRotation() * Vec3f(-1, 0, 0);
+  testShapeInersection(s, tf1, hs, tf2, GST_LIBCCD, true, &contact, &depth, &normal);
+
+  tf1 = Transform3f();
+  tf2 = Transform3f(Vec3f(5.1, 0, 0));
+  testShapeInersection(s, tf1, hs, tf2, GST_LIBCCD, false);
+
+  tf1 = transform;
+  tf2 = transform * Transform3f(Vec3f(5.1, 0, 0));
+  testShapeInersection(s, tf1, hs, tf2, GST_LIBCCD, false);
+
+  tf1 = Transform3f();
+  tf2 = Transform3f(Vec3f(-5.1, 0, 0));
+  testShapeInersection(s, tf1, hs, tf2, GST_LIBCCD, false);
+
+  tf1 = transform;
+  tf2 = transform * Transform3f(Vec3f(-5.1, 0, 0));
+  testShapeInersection(s, tf1, hs, tf2, GST_LIBCCD, false);
+
+
+
+
+  hs = Plane(Vec3f(0, 1, 0), 0);
+
+  tf1 = Transform3f();
+  tf2 = Transform3f();
+  contact.setValue(0, 0, 0);
+  depth = 5;
+  normal.setValue(0, 1, 0);  // (1, 0, 0) or (-1, 0, 0)
+  testShapeInersection(s, tf1, hs, tf2, GST_LIBCCD, true, &contact, &depth, &normal, true);
+
+  tf1 = transform;
+  tf2 = transform;
+  contact = transform.transform(Vec3f(0, 0, 0));
+  depth = 5;
+  normal = transform.getRotation() * Vec3f(0, 1, 0);  // (1, 0, 0) or (-1, 0, 0)
+  testShapeInersection(s, tf1, hs, tf2, GST_LIBCCD, true, &contact, &depth, &normal, true);
+
+  tf1 = Transform3f();
+  tf2 = Transform3f(Vec3f(0, 2.5, 0));
+  contact.setValue(0, 2.5, -2.5);
+  depth = 2.5;
+  normal.setValue(0, 1, 0);
+  testShapeInersection(s, tf1, hs, tf2, GST_LIBCCD, true, &contact, &depth, &normal);
+
+  tf1 = transform;
+  tf2 = transform * Transform3f(Vec3f(0, 2.5, 0));
+  contact = transform.transform(Vec3f(0, 2.5, -2.5));
+  depth = 2.5;
+  normal = transform.getRotation() * Vec3f(0, 1, 0);
+  testShapeInersection(s, tf1, hs, tf2, GST_LIBCCD, true, &contact, &depth, &normal);
+
+  tf1 = Transform3f();
+  tf2 = Transform3f(Vec3f(0, -2.5, 0));
+  contact.setValue(0, -2.5, -2.5);
+  depth = 2.5;
+  normal.setValue(0, -1, 0);
+  testShapeInersection(s, tf1, hs, tf2, GST_LIBCCD, true, &contact, &depth, &normal);
+
+  tf1 = transform;
+  tf2 = transform * Transform3f(Vec3f(0, -2.5, 0));
+  contact = transform.transform(Vec3f(0, -2.5, -2.5));
+  depth = 2.5;
+  normal = transform.getRotation() * Vec3f(0, -1, 0);
+  testShapeInersection(s, tf1, hs, tf2, GST_LIBCCD, true, &contact, &depth, &normal);
+
+  tf1 = Transform3f();
+  tf2 = Transform3f(Vec3f(0, 5.1, 0));
+  testShapeInersection(s, tf1, hs, tf2, GST_LIBCCD, false);
+
+  tf1 = transform;
+  tf2 = transform * Transform3f(Vec3f(0, 5.1, 0));
+  testShapeInersection(s, tf1, hs, tf2, GST_LIBCCD, false);
+
+  tf1 = Transform3f();
+  tf2 = Transform3f(Vec3f(0, -5.1, 0));
+  testShapeInersection(s, tf1, hs, tf2, GST_LIBCCD, false);
+
+  tf1 = transform;
+  tf2 = transform * Transform3f(Vec3f(0, -5.1, 0));
+  testShapeInersection(s, tf1, hs, tf2, GST_LIBCCD, false);
+
+
+
+
+  hs = Plane(Vec3f(0, 0, 1), 0);
+
+  tf1 = Transform3f();
+  tf2 = Transform3f();
+  contact.setValue(0, 0, 0);
+  depth = 5;
+  normal.setValue(0, 0, 1);  // (1, 0, 0) or (-1, 0, 0)
+  testShapeInersection(s, tf1, hs, tf2, GST_LIBCCD, true, &contact, &depth, &normal, true);
+
+  tf1 = transform;
+  tf2 = transform;
+  contact = transform.transform(Vec3f(0, 0, 0));
+  depth = 5;
+  normal = transform.getRotation() * Vec3f(0, 0, 1);  // (1, 0, 0) or (-1, 0, 0)
+  testShapeInersection(s, tf1, hs, tf2, GST_LIBCCD, true, &contact, &depth, &normal, true);
+
+  tf1 = Transform3f();
+  tf2 = Transform3f(Vec3f(0, 0, 2.5));
+  contact.setValue(0, 0, 2.5);
+  depth = 2.5;
+  normal.setValue(0, 0, 1);
+  testShapeInersection(s, tf1, hs, tf2, GST_LIBCCD, true, &contact, &depth, &normal);
+
+  tf1 = transform;
+  tf2 = transform * Transform3f(Vec3f(0, 0, 2.5));
+  contact = transform.transform(Vec3f(0, 0, 2.5));
+  depth = 2.5;
+  normal = transform.getRotation() * Vec3f(0, 0, 1);
+  testShapeInersection(s, tf1, hs, tf2, GST_LIBCCD, true, &contact, &depth, &normal);
+
+  tf1 = Transform3f();
+  tf2 = Transform3f(Vec3f(0, 0, -2.5));
+  contact.setValue(0, 0, -2.5);
+  depth = 2.5;
+  normal.setValue(0, 0, -1);
+  testShapeInersection(s, tf1, hs, tf2, GST_LIBCCD, true, &contact, &depth, &normal);
+
+  tf1 = transform;
+  tf2 = transform * Transform3f(Vec3f(0, 0, -2.5));
+  contact = transform.transform(Vec3f(0, 0, -2.5));
+  depth = 2.5;
+  normal = transform.getRotation() * Vec3f(0, 0, -1);
+  testShapeInersection(s, tf1, hs, tf2, GST_LIBCCD, true, &contact, &depth, &normal);
+
+  tf1 = Transform3f();
+  tf2 = Transform3f(Vec3f(0, 0, 10.1));
+  testShapeInersection(s, tf1, hs, tf2, GST_LIBCCD, false);
+
+  tf1 = transform;
+  tf2 = transform * Transform3f(Vec3f(0, 0, 10.1));
+  testShapeInersection(s, tf1, hs, tf2, GST_LIBCCD, false);
+
+  tf1 = Transform3f();
+  tf2 = Transform3f(Vec3f(0, 0, -10.1));
+  testShapeInersection(s, tf1, hs, tf2, GST_LIBCCD, false);
+
+  tf1 = transform;
+  tf2 = transform * Transform3f(Vec3f(0, 0, -10.1));
+  testShapeInersection(s, tf1, hs, tf2, GST_LIBCCD, false);
+}
+
+
+
+BOOST_AUTO_TEST_CASE(shapeDistance_spheresphere)
+{
+  Sphere s1(20);
+  Sphere s2(10);
+
+  Transform3f transform;
+  //generateRandomTransform(extents, transform);
+
   bool res;
-  
-  res = solver1.shapeIntersect(s, Transform3f(), hs, Transform3f(), &contacts);
-  getContactInfo(contacts, 0, contact, normal, depth);
-  BOOST_CHECK(res);
-  BOOST_CHECK(std::abs(depth - 5) < 0.001);
-  BOOST_CHECK(normal.equal(Vec3f(-1, 0, 0)));
-  BOOST_CHECK(contact.equal(Vec3f(-2.5, 0, 0)));
-
-  contacts.clear();
-  res = solver1.shapeIntersect(s, transform, hs, transform, &contacts);
-  getContactInfo(contacts, 0, contact, normal, depth);
-  BOOST_CHECK(res);
-  BOOST_CHECK(std::abs(depth - 5) < 0.001);
-  BOOST_CHECK(normal.equal(transform.getQuatRotation().transform(Vec3f(-1, 0, 0))));
-  BOOST_CHECK(contact.equal(transform.transform(Vec3f(-2.5, 0, 0))));
-
-  contacts.clear();
-  res = solver1.shapeIntersect(s, Transform3f(), hs, Transform3f(Vec3f(2.5, 0, 0)), &contacts);
-  getContactInfo(contacts, 0, contact, normal, depth);
-  BOOST_CHECK(res);
-  BOOST_CHECK(std::abs(depth - 7.5) < 0.001);
-  BOOST_CHECK(normal.equal(Vec3f(-1, 0, 0)));
-  BOOST_CHECK(contact.equal(Vec3f(-1.25, 0, 0)));
-
-  contacts.clear();
-  res = solver1.shapeIntersect(s, transform, hs, transform * Transform3f(Vec3f(2.5, 0, 0)), &contacts);
-  getContactInfo(contacts, 0, contact, normal, depth);
-  BOOST_CHECK(res);
-  BOOST_CHECK(std::abs(depth - 7.5) < 0.001);
-  BOOST_CHECK(normal.equal(transform.getQuatRotation().transform(Vec3f(-1, 0, 0))));
-  BOOST_CHECK(contact.equal(transform.transform(Vec3f(-1.25, 0, 0))));
-  
-  contacts.clear();
-  res = solver1.shapeIntersect(s, Transform3f(), hs, Transform3f(Vec3f(-2.5, 0, 0)), &contacts);
-  getContactInfo(contacts, 0, contact, normal, depth);
-  BOOST_CHECK(res);
-  BOOST_CHECK(std::abs(depth - 2.5) < 0.001);
-  BOOST_CHECK(normal.equal(Vec3f(-1, 0, 0)));
-  BOOST_CHECK(contact.equal(Vec3f(-3.75, 0, 0)));
-
-  contacts.clear();
-  res = solver1.shapeIntersect(s, transform, hs, transform * Transform3f(Vec3f(-2.5, 0, 0)), &contacts);
-  getContactInfo(contacts, 0, contact, normal, depth);
-  BOOST_CHECK(res);
-  BOOST_CHECK(std::abs(depth - 2.5) < 0.001);
-  BOOST_CHECK(normal.equal(transform.getQuatRotation().transform(Vec3f(-1, 0, 0))));
-  BOOST_CHECK(contact.equal(transform.transform(Vec3f(-3.75, 0, 0))));
-
-  contacts.clear();
-  res = solver1.shapeIntersect(s, Transform3f(), hs, Transform3f(Vec3f(5.1, 0, 0)), &contacts);
-  getContactInfo(contacts, 0, contact, normal, depth);
-  BOOST_CHECK(res);
-  BOOST_CHECK(std::abs(depth - 10.1) < 0.001);
-  BOOST_CHECK(normal.equal(Vec3f(-1, 0, 0)));
-  BOOST_CHECK(contact.equal(Vec3f(0.05, 0, 0)));
-
-  contacts.clear();
-  res = solver1.shapeIntersect(s, transform, hs, transform * Transform3f(Vec3f(5.1, 0, 0)), &contacts);
-  getContactInfo(contacts, 0, contact, normal, depth);
-  BOOST_CHECK(res);
-  BOOST_CHECK(std::abs(depth - 10.1) < 0.001);
-  BOOST_CHECK(normal.equal(transform.getQuatRotation().transform(Vec3f(-1, 0, 0))));
-  BOOST_CHECK(contact.equal(transform.transform(Vec3f(0.05, 0, 0))));
-
-  res = solver1.shapeIntersect(s, Transform3f(), hs, Transform3f(Vec3f(-5.1, 0, 0)), &contacts);
+  FCL_REAL dist = -1;
+  Vec3f closest_p1, closest_p2;
+  res = solver1.shapeDistance(s1, Transform3f(), s2, Transform3f(Vec3f(0, 40, 0)), &dist, &closest_p1, &closest_p2);
+  BOOST_CHECK(fabs(dist - 10) < 0.001);
+  BOOST_CHECK(res);
+
+  res = solver1.shapeDistance(s1, Transform3f(), s2, Transform3f(Vec3f(30.1, 0, 0)), &dist);
+  BOOST_CHECK(fabs(dist - 0.1) < 0.001);
+  BOOST_CHECK(res);
+
+  res = solver1.shapeDistance(s1, Transform3f(), s2, Transform3f(Vec3f(29.9, 0, 0)), &dist);
+  BOOST_CHECK(dist < 0);
   BOOST_CHECK_FALSE(res);
 
-  res = solver1.shapeIntersect(s, transform, hs, transform * Transform3f(Vec3f(-5.1, 0, 0)), &contacts);
+  res = solver1.shapeDistance(s1, Transform3f(Vec3f(40, 0, 0)), s2, Transform3f(), &dist);
+  BOOST_CHECK(fabs(dist - 10) < 0.001);
+  BOOST_CHECK(res);
+
+  res = solver1.shapeDistance(s1, Transform3f(Vec3f(30.1, 0, 0)), s2, Transform3f(), &dist);
+  BOOST_CHECK(fabs(dist - 0.1) < 0.001);
+  BOOST_CHECK(res);
+
+  res = solver1.shapeDistance(s1, Transform3f(Vec3f(29.9, 0, 0)), s2, Transform3f(), &dist);
+  BOOST_CHECK(dist < 0);
   BOOST_CHECK_FALSE(res);
 
 
-
-
-  hs = Halfspace(Vec3f(0, 1, 0), 0);
-
-  contacts.clear();
-  res = solver1.shapeIntersect(s, Transform3f(), hs, Transform3f(), &contacts);
-  getContactInfo(contacts, 0, contact, normal, depth);
-  BOOST_CHECK(res);
-  BOOST_CHECK(std::abs(depth - 5) < 0.001);
-  BOOST_CHECK(normal.equal(Vec3f(0, -1, 0)));
-  BOOST_CHECK(contact.equal(Vec3f(0, -2.5, 0)));
-
-  contacts.clear();
-  res = solver1.shapeIntersect(s, transform, hs, transform, &contacts);
-  getContactInfo(contacts, 0, contact, normal, depth);
-  BOOST_CHECK(res);
-  BOOST_CHECK(std::abs(depth - 5) < 0.001);
-  BOOST_CHECK(normal.equal(transform.getQuatRotation().transform(Vec3f(0, -1, 0))));
-  BOOST_CHECK(contact.equal(transform.transform(Vec3f(0, -2.5, 0))));
-
-  contacts.clear();
-  res = solver1.shapeIntersect(s, Transform3f(), hs, Transform3f(Vec3f(0, 2.5, 0)), &contacts);
-  getContactInfo(contacts, 0, contact, normal, depth);
-  BOOST_CHECK(res);
-  BOOST_CHECK(std::abs(depth - 7.5) < 0.001);
-  BOOST_CHECK(normal.equal(Vec3f(0, -1, 0)));
-  BOOST_CHECK(contact.equal(Vec3f(0, -1.25, 0)));
-
-  contacts.clear();
-  res = solver1.shapeIntersect(s, transform, hs, transform * Transform3f(Vec3f(0, 2.5, 0)), &contacts);
-  getContactInfo(contacts, 0, contact, normal, depth);
-  BOOST_CHECK(res);
-  BOOST_CHECK(std::abs(depth - 7.5) < 0.001);
-  BOOST_CHECK(normal.equal(transform.getQuatRotation().transform(Vec3f(0, -1, 0))));
-  BOOST_CHECK(contact.equal(transform.transform(Vec3f(0, -1.25, 0))));
-
-  contacts.clear();
-  res = solver1.shapeIntersect(s, Transform3f(), hs, Transform3f(Vec3f(0, -2.5, 0)), &contacts);
-  getContactInfo(contacts, 0, contact, normal, depth);
-  BOOST_CHECK(res);
-  BOOST_CHECK(std::abs(depth - 2.5) < 0.001);
-  BOOST_CHECK(normal.equal(Vec3f(0, -1, 0)));
-  BOOST_CHECK(contact.equal(Vec3f(0, -3.75, 0)));
-
-  contacts.clear();
-  res = solver1.shapeIntersect(s, transform, hs, transform * Transform3f(Vec3f(0, -2.5, 0)), &contacts);
-  getContactInfo(contacts, 0, contact, normal, depth);
-  BOOST_CHECK(res);
-  BOOST_CHECK(std::abs(depth - 2.5) < 0.001);
-  BOOST_CHECK(normal.equal(transform.getQuatRotation().transform(Vec3f(0, -1, 0))));
-  BOOST_CHECK(contact.equal(transform.transform(Vec3f(0, -3.75, 0))));
-
-  contacts.clear();
-  res = solver1.shapeIntersect(s, Transform3f(), hs, Transform3f(Vec3f(0, 5.1, 0)), &contacts);
-  getContactInfo(contacts, 0, contact, normal, depth);
-  BOOST_CHECK(res);
-  BOOST_CHECK(std::abs(depth - 10.1) < 0.001);
-  BOOST_CHECK(normal.equal(Vec3f(0, -1, 0)));
-  BOOST_CHECK(contact.equal(Vec3f(0, 0.05, 0)));
-
-  contacts.clear();
-  res = solver1.shapeIntersect(s, transform, hs, transform * Transform3f(Vec3f(0, 5.1, 0)), &contacts);
-  getContactInfo(contacts, 0, contact, normal, depth);
-  BOOST_CHECK(res);
-  BOOST_CHECK(std::abs(depth - 10.1) < 0.001);
-  BOOST_CHECK(normal.equal(transform.getQuatRotation().transform(Vec3f(0, -1, 0))));
-  BOOST_CHECK(contact.equal(transform.transform(Vec3f(0, 0.05, 0))));
-
-  res = solver1.shapeIntersect(s, Transform3f(), hs, Transform3f(Vec3f(0, -5.1, 0)), &contacts);
+  res = solver1.shapeDistance(s1, transform, s2, transform * Transform3f(Vec3f(40, 0, 0)), &dist);
+  // this is one problem: the precise is low sometimes
+  BOOST_CHECK(fabs(dist - 10) < 0.1);
+  BOOST_CHECK(res);
+
+  res = solver1.shapeDistance(s1, transform, s2, transform * Transform3f(Vec3f(30.1, 0, 0)), &dist);
+  BOOST_CHECK(fabs(dist - 0.1) < 0.06);
+  BOOST_CHECK(res);
+
+  res = solver1.shapeDistance(s1, transform, s2, transform * Transform3f(Vec3f(29.9, 0, 0)), &dist);
+  BOOST_CHECK(dist < 0);
   BOOST_CHECK_FALSE(res);
 
-  res = solver1.shapeIntersect(s, transform, hs, transform * Transform3f(Vec3f(0, -5.1, 0)), &contacts);
+  res = solver1.shapeDistance(s1, transform * Transform3f(Vec3f(40, 0, 0)), s2, transform, &dist);
+  BOOST_CHECK(fabs(dist - 10) < 0.1);
+  BOOST_CHECK(res);
+
+  res = solver1.shapeDistance(s1, transform * Transform3f(Vec3f(30.1, 0, 0)), s2, transform, &dist);
+  BOOST_CHECK(fabs(dist - 0.1) < 0.1);
+  BOOST_CHECK(res);
+
+  res = solver1.shapeDistance(s1, transform * Transform3f(Vec3f(29.9, 0, 0)), s2, transform, &dist);
+  BOOST_CHECK(dist < 0);
   BOOST_CHECK_FALSE(res);
-=======
+}
+
+BOOST_AUTO_TEST_CASE(shapeDistance_boxbox)
+{
+  Box s1(20, 40, 50);
+  Box s2(10, 10, 10);
+  Vec3f closest_p1, closest_p2;
+
+  Transform3f transform;
+  //generateRandomTransform(extents, transform);
+
+  bool res;
+  FCL_REAL dist;
+
+  res = solver1.shapeDistance(s1, Transform3f(), s2, Transform3f(), &dist);
+  BOOST_CHECK(dist < 0);
+  BOOST_CHECK_FALSE(res);
+
+  res = solver1.shapeDistance(s1, transform, s2, transform, &dist);
+  BOOST_CHECK(dist < 0);
+  BOOST_CHECK_FALSE(res);
+
+  res = solver1.shapeDistance(s2, Transform3f(), s2, Transform3f(Vec3f(10.1, 0, 0)), &dist, &closest_p1, &closest_p2);
+  BOOST_CHECK(fabs(dist - 0.1) < 0.001);
+  BOOST_CHECK(res);
+
+  res = solver1.shapeDistance(s2, Transform3f(), s2, Transform3f(Vec3f(20.1, 0, 0)), &dist, &closest_p1, &closest_p2);
+  BOOST_CHECK(fabs(dist - 10.1) < 0.001);
+  BOOST_CHECK(res);
+
+  res = solver1.shapeDistance(s2, Transform3f(), s2, Transform3f(Vec3f(0, 20.2, 0)), &dist, &closest_p1, &closest_p2);
+  BOOST_CHECK(fabs(dist - 10.2) < 0.001);
+  BOOST_CHECK(res);
+
+  res = solver1.shapeDistance(s2, Transform3f(), s2, Transform3f(Vec3f(10.1, 10.1, 0)), &dist, &closest_p1, &closest_p2);
+  BOOST_CHECK(fabs(dist - 0.1 * 1.414) < 0.001);
+  BOOST_CHECK(res);
+
+  res = solver2.shapeDistance(s2, Transform3f(), s2, Transform3f(Vec3f(10.1, 0, 0)), &dist, &closest_p1, &closest_p2);
+  BOOST_CHECK(fabs(dist - 0.1) < 0.001);
+  BOOST_CHECK(res);
+
+  res = solver2.shapeDistance(s2, Transform3f(), s2, Transform3f(Vec3f(20.1, 0, 0)), &dist, &closest_p1, &closest_p2);
+  BOOST_CHECK(fabs(dist - 10.1) < 0.001);
+  BOOST_CHECK(res);
+
+  res = solver2.shapeDistance(s2, Transform3f(), s2, Transform3f(Vec3f(0, 20.1, 0)), &dist, &closest_p1, &closest_p2);
+  BOOST_CHECK(fabs(dist - 10.1) < 0.001);
+  BOOST_CHECK(res);
+
+  res = solver2.shapeDistance(s2, Transform3f(), s2, Transform3f(Vec3f(10.1, 10.1, 0)), &dist, &closest_p1, &closest_p2);
+  BOOST_CHECK(fabs(dist - 0.1 * 1.414) < 0.001);
+  BOOST_CHECK(res);
+
+
+  res = solver1.shapeDistance(s1, transform, s2, transform * Transform3f(Vec3f(15.1, 0, 0)), &dist);
+  BOOST_CHECK(fabs(dist - 0.1) < 0.001);
+  BOOST_CHECK(res);
+
+  res = solver1.shapeDistance(s1, Transform3f(), s2, Transform3f(Vec3f(20, 0, 0)), &dist);
+  BOOST_CHECK(fabs(dist - 5) < 0.001);
+  BOOST_CHECK(res);
+
+  res = solver1.shapeDistance(s1, transform, s2, transform * Transform3f(Vec3f(20, 0, 0)), &dist);
+  BOOST_CHECK(fabs(dist - 5) < 0.001);
+  BOOST_CHECK(res);
+}
+
+BOOST_AUTO_TEST_CASE(shapeDistance_boxsphere)
+{
+  Sphere s1(20);
+  Box s2(5, 5, 5);
+
+  Transform3f transform;
+  generateRandomTransform(extents, transform);
+
+  bool res;
+  FCL_REAL dist;
+
+  res = solver1.shapeDistance(s1, Transform3f(), s2, Transform3f(), &dist);
+  BOOST_CHECK(dist < 0);
+  BOOST_CHECK_FALSE(res);
+
+  res = solver1.shapeDistance(s1, transform, s2, transform, &dist);
+  BOOST_CHECK(dist < 0);
+  BOOST_CHECK_FALSE(res);
+
+  res = solver1.shapeDistance(s1, Transform3f(), s2, Transform3f(Vec3f(22.6, 0, 0)), &dist);
+  BOOST_CHECK(fabs(dist - 0.1) < 0.001);
+  BOOST_CHECK(res);
+
+  res = solver1.shapeDistance(s1, transform, s2, transform * Transform3f(Vec3f(22.6, 0, 0)), &dist);
+  BOOST_CHECK(fabs(dist - 0.1) < 0.05);
+  BOOST_CHECK(res);
+
+  res = solver1.shapeDistance(s1, Transform3f(), s2, Transform3f(Vec3f(40, 0, 0)), &dist);
+  BOOST_CHECK(fabs(dist - 17.5) < 0.001);
+  BOOST_CHECK(res);
+
+  res = solver1.shapeDistance(s1, transform, s2, transform * Transform3f(Vec3f(40, 0, 0)), &dist);
+  BOOST_CHECK(fabs(dist - 17.5) < 0.001);
+  BOOST_CHECK(res);
+}
+
+BOOST_AUTO_TEST_CASE(shapeDistance_cylindercylinder)
+{
+  Cylinder s1(5, 10);
+  Cylinder s2(5, 10);
+
+  Transform3f transform;
+  generateRandomTransform(extents, transform);
+
+  bool res;
+  FCL_REAL dist;
+
+  res = solver1.shapeDistance(s1, Transform3f(), s2, Transform3f(), &dist);
+  BOOST_CHECK(dist < 0);
+  BOOST_CHECK_FALSE(res);
+
+  res = solver1.shapeDistance(s1, transform, s2, transform, &dist);
+  BOOST_CHECK(dist < 0);
+  BOOST_CHECK_FALSE(res);
+
+  res = solver1.shapeDistance(s1, Transform3f(), s2, Transform3f(Vec3f(10.1, 0, 0)), &dist);
+  BOOST_CHECK(fabs(dist - 0.1) < 0.001);
+  BOOST_CHECK(res);
+
+  res = solver1.shapeDistance(s1, transform, s2, transform * Transform3f(Vec3f(10.1, 0, 0)), &dist);
+  BOOST_CHECK(fabs(dist - 0.1) < 0.001);
+  BOOST_CHECK(res);
+
+  res = solver1.shapeDistance(s1, Transform3f(), s2, Transform3f(Vec3f(40, 0, 0)), &dist);
+  BOOST_CHECK(fabs(dist - 30) < 0.001);
+  BOOST_CHECK(res);
+
+  res = solver1.shapeDistance(s1, transform, s2, transform * Transform3f(Vec3f(40, 0, 0)), &dist);
+  BOOST_CHECK(fabs(dist - 30) < 0.001);
+  BOOST_CHECK(res);
+}
+
+
+
+BOOST_AUTO_TEST_CASE(shapeDistance_conecone)
+{
+  Cone s1(5, 10);
+  Cone s2(5, 10);
+
+  Transform3f transform;
+  generateRandomTransform(extents, transform);
+
+  bool res;
+  FCL_REAL dist;
+
+  res = solver1.shapeDistance(s1, Transform3f(), s2, Transform3f(), &dist);
+  BOOST_CHECK(dist < 0);
+  BOOST_CHECK_FALSE(res);
+
+  res = solver1.shapeDistance(s1, transform, s2, transform, &dist);
+  BOOST_CHECK(dist < 0);
+  BOOST_CHECK_FALSE(res);
+
+  res = solver1.shapeDistance(s1, Transform3f(), s2, Transform3f(Vec3f(10.1, 0, 0)), &dist);
+  BOOST_CHECK(fabs(dist - 0.1) < 0.001);
+  BOOST_CHECK(res);
+
+  res = solver1.shapeDistance(s1, transform, s2, transform * Transform3f(Vec3f(10.1, 0, 0)), &dist);
+  BOOST_CHECK(fabs(dist - 0.1) < 0.001);
+  BOOST_CHECK(res);
+
+  res = solver1.shapeDistance(s1, Transform3f(), s2, Transform3f(Vec3f(0, 0, 40)), &dist);
+  BOOST_CHECK(fabs(dist - 30) < 1);
+  BOOST_CHECK(res);
+
+  res = solver1.shapeDistance(s1, transform, s2, transform * Transform3f(Vec3f(0, 0, 40)), &dist);
+  BOOST_CHECK(fabs(dist - 30) < 1);
+  BOOST_CHECK(res);
+}
+
+BOOST_AUTO_TEST_CASE(shapeDistance_conecylinder)
+{
+  Cylinder s1(5, 10);
+  Cone s2(5, 10);
+
+  Transform3f transform;
+  generateRandomTransform(extents, transform);
+
+  bool res;
+  FCL_REAL dist;
+
+  res = solver1.shapeDistance(s1, Transform3f(), s2, Transform3f(), &dist);
+  BOOST_CHECK(dist < 0);
+  BOOST_CHECK_FALSE(res);
+
+  res = solver1.shapeDistance(s1, transform, s2, transform, &dist);
+  BOOST_CHECK(dist < 0);
+  BOOST_CHECK_FALSE(res);
+
+  res = solver1.shapeDistance(s1, Transform3f(), s2, Transform3f(Vec3f(10.1, 0, 0)), &dist);
+  BOOST_CHECK(fabs(dist - 0.1) < 0.01);
+  BOOST_CHECK(res);
+
+  res = solver1.shapeDistance(s1, transform, s2, transform * Transform3f(Vec3f(10.1, 0, 0)), &dist);
+  BOOST_CHECK(fabs(dist - 0.1) < 0.02);
+  BOOST_CHECK(res);
+
+  res = solver1.shapeDistance(s1, Transform3f(), s2, Transform3f(Vec3f(40, 0, 0)), &dist);
+  BOOST_CHECK(fabs(dist - 30) < 0.01);
+  BOOST_CHECK(res);
+
+  res = solver1.shapeDistance(s1, transform, s2, transform * Transform3f(Vec3f(40, 0, 0)), &dist);
+  BOOST_CHECK(fabs(dist - 30) < 0.1);
+  BOOST_CHECK(res);
+}
+
+
+
+BOOST_AUTO_TEST_CASE(shapeIntersectionGJK_spheresphere)
+{
+  Sphere s1(20);
+  Sphere s2(10);
+
+  Transform3f tf1;
+  Transform3f tf2;
+
+  Transform3f transform;
+  generateRandomTransform(extents, transform);
+
+//  Vec3f contact;
+//  FCL_REAL depth;
+  Vec3f normal;
+
+  tf1 = Transform3f();
+  tf2 = Transform3f(Vec3f(40, 0, 0));
+  testShapeInersection(s1, tf1, s2, tf2, GST_INDEP, false);
+
+  tf1 = transform;
+  tf2 = transform * Transform3f(Vec3f(40, 0, 0));
+  testShapeInersection(s1, tf1, s2, tf2, GST_INDEP, false);
+
+  tf1 = Transform3f();
+  tf2 = Transform3f(Vec3f(30, 0, 0));
+  normal.setValue(1, 0, 0);
+  testShapeInersection(s1, tf1, s2, tf2, GST_INDEP, true, NULL, NULL, &normal);
+
+  tf1 = Transform3f();
+  tf2 = Transform3f(Vec3f(30.01, 0, 0));
+  testShapeInersection(s1, tf1, s2, tf2, GST_INDEP, false);
+
+  tf1 = transform;
+  tf2 = transform * Transform3f(Vec3f(30.01, 0, 0));
+  normal = transform.getRotation() * Vec3f(1, 0, 0);
+  testShapeInersection(s1, tf1, s2, tf2, GST_INDEP, false);
+
+  tf1 = Transform3f();
+  tf2 = Transform3f(Vec3f(29.9, 0, 0));
+  normal.setValue(1, 0, 0);
+  testShapeInersection(s1, tf1, s2, tf2, GST_INDEP, true, NULL, NULL, &normal);
+
+  tf1 = transform;
+  tf2 = transform * Transform3f(Vec3f(29.9, 0, 0));
+  normal = transform.getRotation() * Vec3f(1, 0, 0);
+  testShapeInersection(s1, tf1, s2, tf2, GST_INDEP, true, NULL, NULL, &normal);
+
+  tf1 = Transform3f();
+  tf2 = Transform3f();
+  normal.setZero();  // If the centers of two sphere are at the same position, the normal is (0, 0, 0)
+  testShapeInersection(s1, tf1, s2, tf2, GST_INDEP, true, NULL, NULL, &normal);
+
+  tf1 = transform;
+  tf2 = transform;
+  normal.setZero();  // If the centers of two sphere are at the same position, the normal is (0, 0, 0)
+  testShapeInersection(s1, tf1, s2, tf2, GST_INDEP, true, NULL, NULL, &normal);
+
+  tf1 = Transform3f();
+  tf2 = Transform3f(Vec3f(-29.9, 0, 0));
+  normal.setValue(-1, 0, 0);
+  testShapeInersection(s1, tf1, s2, tf2, GST_INDEP, true, NULL, NULL, &normal);
+
+  tf1 = transform;
+  tf2 = transform * Transform3f(Vec3f(-29.9, 0, 0));
+  normal = transform.getRotation() * Vec3f(-1, 0, 0);
+  testShapeInersection(s1, tf1, s2, tf2, GST_INDEP, true, NULL, NULL, &normal);
+
+  tf1 = Transform3f();
+  tf2 = Transform3f(Vec3f(-30.0, 0, 0));
+  normal.setValue(-1, 0, 0);
+  testShapeInersection(s1, tf1, s2, tf2, GST_INDEP, true, NULL, NULL, &normal);
+
+  tf1 = Transform3f();
+  tf2 = Transform3f(Vec3f(-30.01, 0, 0));
+  normal.setValue(-1, 0, 0);
+  testShapeInersection(s1, tf1, s2, tf2, GST_INDEP, false);
+
+  tf1 = transform;
+  tf2 = transform * Transform3f(Vec3f(-30.01, 0, 0));
+  testShapeInersection(s1, tf1, s2, tf2, GST_INDEP, false);
+}
+
+BOOST_AUTO_TEST_CASE(shapeIntersectionGJK_boxbox)
+{
+  Box s1(20, 40, 50);
+  Box s2(10, 10, 10);
+
   Transform3f tf1;
   Transform3f tf2;
 
@@ -1963,56 +2796,51 @@
   // FCL_REAL depth;
   Vec3f normal;
 
-  tf1 = Transform3f();
-  tf2 = Transform3f();
-  // TODO: Need convention for normal when the centers of two objects are at same position.
-  testShapeInersection(s1, tf1, s2, tf2, GST_LIBCCD, true, NULL, NULL, NULL);
+  Quaternion3f q;
+  q.fromAxisAngle(Vec3f(0, 0, 1), (FCL_REAL)3.140 / 6);
+
+  tf1 = Transform3f();
+  tf2 = Transform3f();
+  // TODO: Need convention for normal when the centers of two objects are at same position. The current result is (1, 0, 0).
+  normal.setValue(1, 0, 0);
+  testShapeInersection(s1, tf1, s2, tf2, GST_INDEP, true, NULL, NULL, &normal);
 
   tf1 = transform;
   tf2 = transform;
-  // TODO: Need convention for normal when the centers of two objects are at same position.
-  testShapeInersection(s1, tf1, s2, tf2, GST_LIBCCD, true, NULL, NULL, NULL);
-
-  tf1 = Transform3f();
-  tf2 = Transform3f(Vec3f(9.9, 0, 0));
+  // TODO: Need convention for normal when the centers of two objects are at same position. The current result is (1, 0, 0).
+  normal = transform.getRotation() * Vec3f(1, 0, 0);
+  testShapeInersection(s1, tf1, s2, tf2, GST_INDEP, true, NULL, NULL, &normal);
+
+  tf1 = Transform3f();
+  tf2 = Transform3f(Vec3f(15, 0, 0));
   normal.setValue(1, 0, 0);
-  testShapeInersection(s1, tf1, s2, tf2, GST_LIBCCD, true, NULL, NULL, &normal);
-
-  tf1 = transform;
-  tf2 = transform * Transform3f(Vec3f(9.9, 0, 0));
+  testShapeInersection(s1, tf1, s2, tf2, GST_INDEP, true, NULL, NULL, &normal);
+
+  tf1 = transform;
+  tf2 = transform * Transform3f(Vec3f(15.01, 0, 0));
+  testShapeInersection(s1, tf1, s2, tf2, GST_INDEP, false);
+
+  tf1 = Transform3f();
+  tf2 = Transform3f(q);
+  normal.setValue(1, 0, 0);
+  testShapeInersection(s1, tf1, s2, tf2, GST_INDEP, true, NULL, NULL, &normal);
+
+  tf1 = transform;
+  tf2 = transform * Transform3f(q);
   normal = transform.getRotation() * Vec3f(1, 0, 0);
-  testShapeInersection(s1, tf1, s2, tf2, GST_LIBCCD, true, NULL, NULL, &normal);
-
-  tf1 = Transform3f();
-  tf2 = Transform3f(Vec3f(10.001, 0, 0));
-  testShapeInersection(s1, tf1, s2, tf2, GST_LIBCCD, false);
-
-  tf1 = transform;
-  tf2 = transform * Transform3f(Vec3f(10.001, 0, 0));
-  testShapeInersection(s1, tf1, s2, tf2, GST_LIBCCD, false);
-
-  tf1 = Transform3f();
-  tf2 = Transform3f(Vec3f(0, 0, 9.9));
-  normal.setValue(0, 0, 1);
-  testShapeInersection(s1, tf1, s2, tf2, GST_LIBCCD, true, NULL, NULL, &normal);
-
-  tf1 = transform;
-  tf2 = transform * Transform3f(Vec3f(0, 0, 9.9));
-  normal = transform.getRotation() * Vec3f(0, 0, 1);
-  testShapeInersection(s1, tf1, s2, tf2, GST_LIBCCD, true, NULL, NULL, &normal);
-}
-
-BOOST_AUTO_TEST_CASE(shapeIntersection_conecylinder)
-{
-  Cylinder s1(5, 10);
-  Cone s2(5, 10);
+  testShapeInersection(s1, tf1, s2, tf2, GST_INDEP, true, NULL, NULL, &normal);
+}
+
+BOOST_AUTO_TEST_CASE(shapeIntersectionGJK_spherebox)
+{
+  Sphere s1(20);
+  Box s2(5, 5, 5);
 
   Transform3f tf1;
   Transform3f tf2;
 
   Transform3f transform;
   generateRandomTransform(extents, transform);
->>>>>>> 7279e644
 
   // Vec3f point;
   // FCL_REAL depth;
@@ -2021,51 +2849,251 @@
   tf1 = Transform3f();
   tf2 = Transform3f();
   // TODO: Need convention for normal when the centers of two objects are at same position.
-  testShapeInersection(s1, tf1, s2, tf2, GST_LIBCCD, true, NULL, NULL, NULL);
+  testShapeInersection(s1, tf1, s2, tf2, GST_INDEP, true, NULL, NULL, NULL);
 
   tf1 = transform;
   tf2 = transform;
   // TODO: Need convention for normal when the centers of two objects are at same position.
-  testShapeInersection(s1, tf1, s2, tf2, GST_LIBCCD, true, NULL, NULL, NULL);
+  testShapeInersection(s1, tf1, s2, tf2, GST_INDEP, true, NULL, NULL, NULL);
+
+  tf1 = Transform3f();
+  tf2 = Transform3f(Vec3f(22.5, 0, 0));
+  normal.setValue(1, 0, 0);
+  testShapeInersection(s1, tf1, s2, tf2, GST_INDEP, true, NULL, NULL, &normal, false, 1e-7);  // built-in GJK solver requires larger tolerance than libccd
+
+  tf1 = transform;
+  tf2 = transform * Transform3f(Vec3f(22.51, 0, 0));
+  testShapeInersection(s1, tf1, s2, tf2, GST_INDEP, false);
+
+  tf1 = Transform3f();
+  tf2 = Transform3f(Vec3f(22.4, 0, 0));
+  normal.setValue(1, 0, 0);
+  testShapeInersection(s1, tf1, s2, tf2, GST_INDEP, true, NULL, NULL, &normal, false, 1e-2);  // built-in GJK solver requires larger tolerance than libccd
+
+  tf1 = transform;
+  tf2 = transform * Transform3f(Vec3f(22.4, 0, 0));
+  normal = transform.getRotation() * Vec3f(1, 0, 0);
+  testShapeInersection(s1, tf1, s2, tf2, GST_INDEP, true, NULL, NULL, NULL);
+  // built-in GJK solver returns incorrect normal.
+  // testShapeInersection(s1, tf1, s2, tf2, GST_INDEP, true, NULL, NULL, &normal);
+}
+
+BOOST_AUTO_TEST_CASE(shapeIntersectionGJK_spherecapsule)
+{
+  Sphere s1(20);
+  Capsule s2(5, 10);
+
+  Transform3f tf1;
+  Transform3f tf2;
+
+  Transform3f transform;
+  generateRandomTransform(extents, transform);
+
+  // Vec3f point;
+  // FCL_REAL depth;
+  Vec3f normal;
+
+  tf1 = Transform3f();
+  tf2 = Transform3f();
+  // TODO: Need convention for normal when the centers of two objects are at same position.
+  testShapeInersection(s1, tf1, s2, tf2, GST_INDEP, true, NULL, NULL, NULL);
+
+  tf1 = transform;
+  tf2 = transform;
+  // TODO: Need convention for normal when the centers of two objects are at same position.
+  testShapeInersection(s1, tf1, s2, tf2, GST_INDEP, true, NULL, NULL, NULL);
+
+  tf1 = Transform3f();
+  tf2 = Transform3f(Vec3f(24.9, 0, 0));
+  normal.setValue(1, 0, 0);
+  testShapeInersection(s1, tf1, s2, tf2, GST_INDEP, true, NULL, NULL, &normal);
+
+  tf1 = transform;
+  tf2 = transform * Transform3f(Vec3f(24.9, 0, 0));
+  normal = transform.getRotation() * Vec3f(1, 0, 0);
+  testShapeInersection(s1, tf1, s2, tf2, GST_INDEP, true, NULL, NULL, &normal);
+
+  tf1 = Transform3f();
+  tf2 = Transform3f(Vec3f(25, 0, 0));
+  normal.setValue(1, 0, 0);
+  testShapeInersection(s1, tf1, s2, tf2, GST_INDEP, true, NULL, NULL, &normal);
+
+  tf1 = transform;
+  tf2 = transform * Transform3f(Vec3f(25.1, 0, 0));
+  normal = transform.getRotation() * Vec3f(1, 0, 0);
+  testShapeInersection(s1, tf1, s2, tf2, GST_INDEP, false);
+}
+
+BOOST_AUTO_TEST_CASE(shapeIntersectionGJK_cylindercylinder)
+{
+  Cylinder s1(5, 10);
+  Cylinder s2(5, 10);
+
+  Transform3f tf1;
+  Transform3f tf2;
+
+  Transform3f transform;
+  generateRandomTransform(extents, transform);
+
+  // Vec3f point;
+  // FCL_REAL depth;
+  Vec3f normal;
+
+  tf1 = Transform3f();
+  tf2 = Transform3f();
+  // TODO: Need convention for normal when the centers of two objects are at same position.
+  testShapeInersection(s1, tf1, s2, tf2, GST_INDEP, true, NULL, NULL, NULL);
+
+  tf1 = transform;
+  tf2 = transform;
+  // TODO: Need convention for normal when the centers of two objects are at same position.
+  testShapeInersection(s1, tf1, s2, tf2, GST_INDEP, true, NULL, NULL, NULL);
 
   tf1 = Transform3f();
   tf2 = Transform3f(Vec3f(9.9, 0, 0));
   normal.setValue(1, 0, 0);
-  testShapeInersection(s1, tf1, s2, tf2, GST_LIBCCD, true, NULL, NULL, &normal, false, 0.061);
+  testShapeInersection(s1, tf1, s2, tf2, GST_INDEP, true, NULL, NULL, &normal, false, 3e-1);  // built-in GJK solver requires larger tolerance than libccd
 
   tf1 = transform;
   tf2 = transform * Transform3f(Vec3f(9.9, 0, 0));
   normal = transform.getRotation() * Vec3f(1, 0, 0);
-  testShapeInersection(s1, tf1, s2, tf2, GST_LIBCCD, true, NULL, NULL, &normal, false, 0.46);
-
-  tf1 = Transform3f();
-  tf2 = Transform3f(Vec3f(10.01, 0, 0));
-  testShapeInersection(s1, tf1, s2, tf2, GST_LIBCCD, false);
+  testShapeInersection(s1, tf1, s2, tf2, GST_INDEP, true);
+  // built-in GJK solver returns incorrect normal.
+  // testShapeInersection(s1, tf1, s2, tf2, GST_INDEP, true, NULL, NULL, &normal);
+
+  tf1 = Transform3f();
+  tf2 = Transform3f(Vec3f(10, 0, 0));
+  normal.setValue(1, 0, 0);
+  testShapeInersection(s1, tf1, s2, tf2, GST_INDEP, true, NULL, NULL, &normal);
 
   tf1 = transform;
   tf2 = transform * Transform3f(Vec3f(10.01, 0, 0));
-  testShapeInersection(s1, tf1, s2, tf2, GST_LIBCCD, false);
+  testShapeInersection(s1, tf1, s2, tf2, GST_INDEP, false);
+}
+
+BOOST_AUTO_TEST_CASE(shapeIntersectionGJK_conecone)
+{
+  Cone s1(5, 10);
+  Cone s2(5, 10);
+
+  Transform3f tf1;
+  Transform3f tf2;
+
+  Transform3f transform;
+  generateRandomTransform(extents, transform);
+
+  // Vec3f point;
+  // FCL_REAL depth;
+  Vec3f normal;
+
+  tf1 = Transform3f();
+  tf2 = Transform3f();
+  // TODO: Need convention for normal when the centers of two objects are at same position.
+  testShapeInersection(s1, tf1, s2, tf2, GST_INDEP, true, NULL, NULL, NULL);
+
+  tf1 = transform;
+  tf2 = transform;
+  // TODO: Need convention for normal when the centers of two objects are at same position.
+  testShapeInersection(s1, tf1, s2, tf2, GST_INDEP, true, NULL, NULL, NULL);
+
+  tf1 = Transform3f();
+  tf2 = Transform3f(Vec3f(9.9, 0, 0));
+  normal.setValue(1, 0, 0);
+  testShapeInersection(s1, tf1, s2, tf2, GST_INDEP, true, NULL, NULL, &normal, false, 5.7e-1);  // built-in GJK solver requires larger tolerance than libccd
+
+  tf1 = transform;
+  tf2 = transform * Transform3f(Vec3f(9.9, 0, 0));
+  normal = transform.getRotation() * Vec3f(1, 0, 0);
+  testShapeInersection(s1, tf1, s2, tf2, GST_INDEP, true, NULL, NULL, NULL);
+  // built-in GJK solver returns incorrect normal.
+  // testShapeInersection(s1, tf1, s2, tf2, GST_INDEP, true, NULL, NULL, &normal);
+
+  tf1 = Transform3f();
+  tf2 = Transform3f(Vec3f(10.1, 0, 0));
+  testShapeInersection(s1, tf1, s2, tf2, GST_INDEP, false);
+
+  tf1 = transform;
+  tf2 = transform * Transform3f(Vec3f(10.1, 0, 0));
+  testShapeInersection(s1, tf1, s2, tf2, GST_INDEP, false);
 
   tf1 = Transform3f();
   tf2 = Transform3f(Vec3f(0, 0, 9.9));
   normal.setValue(0, 0, 1);
-  testShapeInersection(s1, tf1, s2, tf2, GST_LIBCCD, true, NULL, NULL, &normal);
+  testShapeInersection(s1, tf1, s2, tf2, GST_INDEP, true, NULL, NULL, &normal);
 
   tf1 = transform;
   tf2 = transform * Transform3f(Vec3f(0, 0, 9.9));
   normal = transform.getRotation() * Vec3f(0, 0, 1);
-  testShapeInersection(s1, tf1, s2, tf2, GST_LIBCCD, true, NULL, NULL, &normal);
-
-  tf1 = Transform3f();
-  tf2 = Transform3f(Vec3f(0, 0, 10.01));
-  testShapeInersection(s1, tf1, s2, tf2, GST_LIBCCD, false);
-
-  tf1 = transform;
-  tf2 = transform * Transform3f(Vec3f(0, 0, 10.01));
-  testShapeInersection(s1, tf1, s2, tf2, GST_LIBCCD, false);
-}
-
-BOOST_AUTO_TEST_CASE(shapeIntersection_spheretriangle)
+  testShapeInersection(s1, tf1, s2, tf2, GST_INDEP, true, NULL, NULL, NULL);
+  // built-in GJK solver returns incorrect normal.
+  // testShapeInersection(s1, tf1, s2, tf2, GST_INDEP, true, NULL, NULL, &normal);
+}
+
+BOOST_AUTO_TEST_CASE(shapeIntersectionGJK_conecylinder)
+{
+  Cylinder s1(5, 10);
+  Cone s2(5, 10);
+
+  Transform3f tf1;
+  Transform3f tf2;
+
+  Transform3f transform;
+  generateRandomTransform(extents, transform);
+
+  // Vec3f point;
+  // FCL_REAL depth;
+  Vec3f normal;
+
+  tf1 = Transform3f();
+  tf2 = Transform3f();
+  // TODO: Need convention for normal when the centers of two objects are at same position.
+  testShapeInersection(s1, tf1, s2, tf2, GST_INDEP, true, NULL, NULL, NULL);
+
+  tf1 = transform;
+  tf2 = transform;
+  // TODO: Need convention for normal when the centers of two objects are at same position.
+  testShapeInersection(s1, tf1, s2, tf2, GST_INDEP, true, NULL, NULL, NULL);
+
+  tf1 = Transform3f();
+  tf2 = Transform3f(Vec3f(9.9, 0, 0));
+  testShapeInersection(s1, tf1, s2, tf2, GST_INDEP, true, NULL, NULL, NULL);
+
+  tf1 = transform;
+  tf2 = transform * Transform3f(Vec3f(9.9, 0, 0));
+  testShapeInersection(s1, tf1, s2, tf2, GST_INDEP, true, NULL, NULL, NULL);
+
+  tf1 = Transform3f();
+  tf2 = Transform3f(Vec3f(10, 0, 0));
+  testShapeInersection(s1, tf1, s2, tf2, GST_INDEP, true, NULL, NULL, NULL);
+
+  tf1 = transform;
+  tf2 = transform * Transform3f(Vec3f(10, 0, 0));
+  testShapeInersection(s1, tf1, s2, tf2, GST_INDEP, true, NULL, NULL, NULL);
+
+  tf1 = Transform3f();
+  tf2 = Transform3f(Vec3f(0, 0, 9.9));
+  normal.setValue(0, 0, 1);
+  testShapeInersection(s1, tf1, s2, tf2, GST_INDEP, true, NULL, NULL, &normal);
+
+  tf1 = transform;
+  tf2 = transform * Transform3f(Vec3f(0, 0, 9.9));
+  normal = transform.getRotation() * Vec3f(0, 0, 1);
+  testShapeInersection(s1, tf1, s2, tf2, GST_INDEP, true, NULL, NULL, NULL);
+  // built-in GJK solver returns incorrect normal.
+  // testShapeInersection(s1, tf1, s2, tf2, GST_INDEP, true, NULL, NULL, &normal);
+
+  tf1 = Transform3f();
+  tf2 = Transform3f(Vec3f(0, 0, 10));
+  normal.setValue(0, 0, 1);
+  testShapeInersection(s1, tf1, s2, tf2, GST_INDEP, true, NULL, NULL, &normal);
+
+  tf1 = transform;
+  tf2 = transform * Transform3f(Vec3f(0, 0, 10.1));
+  testShapeInersection(s1, tf1, s2, tf2, GST_INDEP, false);
+}
+
+
+BOOST_AUTO_TEST_CASE(shapeIntersectionGJK_spheretriangle)
 {
   Sphere s(10);
   Vec3f t[3];
@@ -2076,97 +3104,36 @@
   Transform3f transform;
   generateRandomTransform(extents, transform);
 
-<<<<<<< HEAD
-  contacts.clear();
-  res = solver1.shapeIntersect(s, Transform3f(), hs, Transform3f(), &contacts);
-  getContactInfo(contacts, 0, contact, normal, depth);
-  BOOST_CHECK(res);
-  BOOST_CHECK(std::abs(depth - 5) < 0.001);
-  BOOST_CHECK(normal.equal(Vec3f(0, 0, -1)));
-  BOOST_CHECK(contact.equal(Vec3f(0, 0, -2.5)));
-
-  contacts.clear();
-  res = solver1.shapeIntersect(s, transform, hs, transform, &contacts);
-  getContactInfo(contacts, 0, contact, normal, depth);
-=======
+  // Vec3f point;
+  // FCL_REAL depth;
   Vec3f normal;
   bool res;
 
-  res = solver1.shapeTriangleIntersect(s, Transform3f(), t[0], t[1], t[2], NULL, NULL, NULL);
->>>>>>> 7279e644
-  BOOST_CHECK(res);
-
-<<<<<<< HEAD
-  contacts.clear();
-  res = solver1.shapeIntersect(s, Transform3f(), hs, Transform3f(Vec3f(0, 0, 2.5)), &contacts);
-  getContactInfo(contacts, 0, contact, normal, depth);
-=======
-  res =  solver1.shapeTriangleIntersect(s, transform, t[0], t[1], t[2], transform, NULL, NULL, NULL);
->>>>>>> 7279e644
-  BOOST_CHECK(res);
-
-<<<<<<< HEAD
-  contacts.clear();
-  res = solver1.shapeIntersect(s, transform, hs, transform * Transform3f(Vec3f(0, 0, 2.5)), &contacts);
-  getContactInfo(contacts, 0, contact, normal, depth);
-  BOOST_CHECK(res);
-  BOOST_CHECK(std::abs(depth - 7.5) < 0.001);
-  BOOST_CHECK(normal.equal(transform.getQuatRotation().transform(Vec3f(0, 0, -1))));
-  BOOST_CHECK(contact.equal(transform.transform(Vec3f(0, 0, -1.25))));
-
-  contacts.clear();
-  res = solver1.shapeIntersect(s, Transform3f(), hs, Transform3f(Vec3f(0, 0, -2.5)), &contacts);
-  getContactInfo(contacts, 0, contact, normal, depth);
-=======
+  res = solver2.shapeTriangleIntersect(s, Transform3f(), t[0], t[1], t[2], NULL, NULL, NULL);
+  BOOST_CHECK(res);
+
+  res =  solver2.shapeTriangleIntersect(s, transform, t[0], t[1], t[2], transform, NULL, NULL, NULL);
+  BOOST_CHECK(res);
 
   t[0].setValue(30, 0, 0);
   t[1].setValue(9.9, -20, 0);
   t[2].setValue(9.9, 20, 0);
-  res = solver1.shapeTriangleIntersect(s, Transform3f(), t[0], t[1], t[2], NULL, NULL, NULL);
->>>>>>> 7279e644
-  BOOST_CHECK(res);
-
-<<<<<<< HEAD
-  contacts.clear();
-  res = solver1.shapeIntersect(s, transform, hs, transform * Transform3f(Vec3f(0, 0, -2.5)), &contacts);
-  getContactInfo(contacts, 0, contact, normal, depth);
-=======
-  res =  solver1.shapeTriangleIntersect(s, transform, t[0], t[1], t[2], transform, NULL, NULL, NULL);
->>>>>>> 7279e644
-  BOOST_CHECK(res);
-
-<<<<<<< HEAD
-  contacts.clear();
-  res = solver1.shapeIntersect(s, Transform3f(), hs, Transform3f(Vec3f(0, 0, 5.1)), &contacts);
-  getContactInfo(contacts, 0, contact, normal, depth);
-=======
-  res = solver1.shapeTriangleIntersect(s, Transform3f(), t[0], t[1], t[2], NULL, NULL, &normal);
->>>>>>> 7279e644
+  res = solver2.shapeTriangleIntersect(s, Transform3f(), t[0], t[1], t[2], NULL, NULL, NULL);
+  BOOST_CHECK(res);
+
+  res =  solver2.shapeTriangleIntersect(s, transform, t[0], t[1], t[2], transform, NULL, NULL, NULL);
+  BOOST_CHECK(res);
+
+  res = solver2.shapeTriangleIntersect(s, Transform3f(), t[0], t[1], t[2], NULL, NULL, &normal);
   BOOST_CHECK(res);
   BOOST_CHECK(normal.equal(Vec3f(1, 0, 0), 1e-9));
 
-<<<<<<< HEAD
-  contacts.clear();
-  res = solver1.shapeIntersect(s, transform, hs, transform * Transform3f(Vec3f(0, 0, 5.1)), &contacts);
-  getContactInfo(contacts, 0, contact, normal, depth);
-  BOOST_CHECK(res);
-  BOOST_CHECK(std::abs(depth - 10.1) < 0.001);
-  BOOST_CHECK(normal.equal(transform.getQuatRotation().transform(Vec3f(0, 0, -1))));
-  BOOST_CHECK(contact.equal(transform.transform(Vec3f(0, 0, 0.05))));
-
-  res = solver1.shapeIntersect(s, Transform3f(), hs, Transform3f(Vec3f(0, 0, -5.1)), &contacts);
-  BOOST_CHECK_FALSE(res);
-
-  res = solver1.shapeIntersect(s, transform, hs, transform * Transform3f(Vec3f(0, 0, -5.1)), &contacts);
-  BOOST_CHECK_FALSE(res);
-=======
-  res =  solver1.shapeTriangleIntersect(s, transform, t[0], t[1], t[2], transform, NULL, NULL, &normal);
+  res =  solver2.shapeTriangleIntersect(s, transform, t[0], t[1], t[2], transform, NULL, NULL, &normal);
   BOOST_CHECK(res);
   BOOST_CHECK(normal.equal(transform.getRotation() * Vec3f(1, 0, 0), 1e-9));
->>>>>>> 7279e644
-}
-
-BOOST_AUTO_TEST_CASE(shapeIntersection_halfspacetriangle)
+}
+
+BOOST_AUTO_TEST_CASE(shapeIntersectionGJK_halfspacetriangle)
 {
   Halfspace hs(Vec3f(1, 0, 0), 0);
   Vec3f t[3];
@@ -2180,3248 +3147,6 @@
   // Vec3f point;
   // FCL_REAL depth;
   Vec3f normal;
-  std::vector<ContactPoint> contacts;
-  bool res;
-
-<<<<<<< HEAD
-  res = solver1.shapeIntersect(s, Transform3f(), hs, Transform3f(), &contacts);
-  getContactInfo(contacts, 0, contact, normal, depth);
-=======
-  res = solver1.shapeTriangleIntersect(hs, Transform3f(), t[0], t[1], t[2], Transform3f(), NULL, NULL, NULL);
->>>>>>> 7279e644
-  BOOST_CHECK(res);
-
-<<<<<<< HEAD
-  contacts.clear();
-  res = solver1.shapeIntersect(s, transform, hs, transform, &contacts);
-  getContactInfo(contacts, 0, contact, normal, depth);
-=======
-  res =  solver1.shapeTriangleIntersect(hs, transform, t[0], t[1], t[2], transform, NULL, NULL, NULL);
->>>>>>> 7279e644
-  BOOST_CHECK(res);
-
-<<<<<<< HEAD
-  contacts.clear();
-  res = solver1.shapeIntersect(s, Transform3f(), hs, Transform3f(Vec3f(2.5, 0, 0)), &contacts);
-  getContactInfo(contacts, 0, contact, normal, depth);
-  BOOST_CHECK(res);
-  BOOST_CHECK(std::abs(depth - 2.5) < 0.001);
-  BOOST_CHECK(normal.equal(Vec3f(1, 0, 0)));
-  BOOST_CHECK(contact.equal(Vec3f(2.5, 0, 0)));
-
-  contacts.clear();
-  res = solver1.shapeIntersect(s, transform, hs, transform * Transform3f(Vec3f(2.5, 0, 0)), &contacts);
-  getContactInfo(contacts, 0, contact, normal, depth);
-  BOOST_CHECK(res);
-  BOOST_CHECK(std::abs(depth - 2.5) < 0.001);
-  BOOST_CHECK(normal.equal(transform.getQuatRotation().transform(Vec3f(1, 0, 0))));
-  BOOST_CHECK(contact.equal(transform.transform(Vec3f(2.5, 0, 0))));
-  
-  contacts.clear();
-  res = solver1.shapeIntersect(s, Transform3f(), hs, Transform3f(Vec3f(-2.5, 0, 0)), &contacts);
-  getContactInfo(contacts, 0, contact, normal, depth);
-=======
-
-  t[0].setValue(20, 0, 0);
-  t[1].setValue(0, -20, 0);
-  t[2].setValue(0, 20, 0);
-  res = solver1.shapeTriangleIntersect(hs, Transform3f(), t[0], t[1], t[2], Transform3f(), NULL, NULL, NULL);
->>>>>>> 7279e644
-  BOOST_CHECK(res);
-
-<<<<<<< HEAD
-  contacts.clear();
-  res = solver1.shapeIntersect(s, transform, hs, transform * Transform3f(Vec3f(-2.5, 0, 0)), &contacts);
-  getContactInfo(contacts, 0, contact, normal, depth);
-=======
-  res =  solver1.shapeTriangleIntersect(hs, transform, t[0], t[1], t[2], transform, NULL, NULL, NULL);
->>>>>>> 7279e644
-  BOOST_CHECK(res);
-
-<<<<<<< HEAD
-  res = solver1.shapeIntersect(s, Transform3f(), hs, Transform3f(Vec3f(5.1, 0, 0)), &contacts);
-  BOOST_CHECK_FALSE(res);
-
-  res = solver1.shapeIntersect(s, transform, hs, transform * Transform3f(Vec3f(5.1, 0, 0)), &contacts);
-  BOOST_CHECK_FALSE(res);
-
-  res = solver1.shapeIntersect(s, Transform3f(), hs, Transform3f(Vec3f(-5.1, 0, 0)), &contacts);
-  BOOST_CHECK_FALSE(res);
-
-  res = solver1.shapeIntersect(s, transform, hs, transform * Transform3f(Vec3f(-5.1, 0, 0)), &contacts);
-  BOOST_CHECK_FALSE(res);
-=======
-  res = solver1.shapeTriangleIntersect(hs, Transform3f(), t[0], t[1], t[2], Transform3f(), NULL, NULL, &normal);
-  BOOST_CHECK(res);
-  BOOST_CHECK(normal.equal(Vec3f(1, 0, 0), 1e-9));
-
-  res =  solver1.shapeTriangleIntersect(hs, transform, t[0], t[1], t[2], transform, NULL, NULL, &normal);
-  BOOST_CHECK(res);
-  BOOST_CHECK(normal.equal(transform.getRotation() * Vec3f(1, 0, 0), 1e-9));
-}
-
-BOOST_AUTO_TEST_CASE(shapeIntersection_planetriangle)
-{
-  Plane hs(Vec3f(1, 0, 0), 0);
-  Vec3f t[3];
-  t[0].setValue(20, 0, 0);
-  t[1].setValue(-20, 0, 0);
-  t[2].setValue(0, 20, 0);
-
-  Transform3f transform;
-  generateRandomTransform(extents, transform);
->>>>>>> 7279e644
-
-  // Vec3f point;
-  // FCL_REAL depth;
-  Vec3f normal;
-  bool res;
-
-  res = solver1.shapeTriangleIntersect(hs, Transform3f(), t[0], t[1], t[2], Transform3f(), NULL, NULL, NULL);
-  BOOST_CHECK(res);
-
-  res =  solver1.shapeTriangleIntersect(hs, transform, t[0], t[1], t[2], transform, NULL, NULL, NULL);
-  BOOST_CHECK(res);
-
-
-<<<<<<< HEAD
-  contacts.clear();
-  res = solver1.shapeIntersect(s, Transform3f(), hs, Transform3f(), &contacts);
-  getContactInfo(contacts, 0, contact, normal, depth);
-=======
-  t[0].setValue(20, 0, 0);
-  t[1].setValue(-0.1, -20, 0);
-  t[2].setValue(-0.1, 20, 0);
-  res = solver1.shapeTriangleIntersect(hs, Transform3f(), t[0], t[1], t[2], Transform3f(), NULL, NULL, NULL);
->>>>>>> 7279e644
-  BOOST_CHECK(res);
-
-<<<<<<< HEAD
-  contacts.clear();
-  res = solver1.shapeIntersect(s, transform, hs, transform, &contacts);
-  getContactInfo(contacts, 0, contact, normal, depth);
-=======
-  res =  solver1.shapeTriangleIntersect(hs, transform, t[0], t[1], t[2], transform, NULL, NULL, NULL);
->>>>>>> 7279e644
-  BOOST_CHECK(res);
-
-<<<<<<< HEAD
-  contacts.clear();
-  res = solver1.shapeIntersect(s, Transform3f(), hs, Transform3f(Vec3f(0, 2.5, 0)), &contacts);
-  getContactInfo(contacts, 0, contact, normal, depth);
-=======
-  res = solver1.shapeTriangleIntersect(hs, Transform3f(), t[0], t[1], t[2], Transform3f(), NULL, NULL, &normal);
->>>>>>> 7279e644
-  BOOST_CHECK(res);
-  BOOST_CHECK(normal.equal(Vec3f(1, 0, 0), 1e-9));
-
-<<<<<<< HEAD
-  contacts.clear();
-  res = solver1.shapeIntersect(s, transform, hs, transform * Transform3f(Vec3f(0, 2.5, 0)), &contacts);
-  getContactInfo(contacts, 0, contact, normal, depth);
-=======
-  res =  solver1.shapeTriangleIntersect(hs, transform, t[0], t[1], t[2], transform, NULL, NULL, &normal);
->>>>>>> 7279e644
-  BOOST_CHECK(res);
-  BOOST_CHECK(normal.equal(transform.getRotation() * Vec3f(1, 0, 0), 1e-9));
-}
-
-<<<<<<< HEAD
-  contacts.clear();
-  res = solver1.shapeIntersect(s, Transform3f(), hs, Transform3f(Vec3f(0, -2.5, 0)), &contacts);
-  getContactInfo(contacts, 0, contact, normal, depth);
-  BOOST_CHECK(res);
-  BOOST_CHECK(std::abs(depth - 2.5) < 0.001);
-  BOOST_CHECK(normal.equal(Vec3f(0, -1, 0)));
-  BOOST_CHECK(contact.equal(Vec3f(0, -2.5, 0)));
-
-  contacts.clear();
-  res = solver1.shapeIntersect(s, transform, hs, transform * Transform3f(Vec3f(0, -2.5, 0)), &contacts);
-  getContactInfo(contacts, 0, contact, normal, depth);
-  BOOST_CHECK(res);
-  BOOST_CHECK(std::abs(depth - 2.5) < 0.001);
-  BOOST_CHECK(normal.equal(transform.getQuatRotation().transform(Vec3f(0, -1, 0))));
-  BOOST_CHECK(contact.equal(transform.transform(Vec3f(0, -2.5, 0))));
-
-  res = solver1.shapeIntersect(s, Transform3f(), hs, Transform3f(Vec3f(0, 5.1, 0)), &contacts);
-  BOOST_CHECK_FALSE(res);
-
-  res = solver1.shapeIntersect(s, transform, hs, transform * Transform3f(Vec3f(0, 5.1, 0)), &contacts);
-  BOOST_CHECK_FALSE(res);
-
-  res = solver1.shapeIntersect(s, Transform3f(), hs, Transform3f(Vec3f(0, -5.1, 0)), &contacts);
-  BOOST_CHECK_FALSE(res);
-
-  res = solver1.shapeIntersect(s, transform, hs, transform * Transform3f(Vec3f(0, -5.1, 0)), &contacts);
-  BOOST_CHECK_FALSE(res);
-=======
-BOOST_AUTO_TEST_CASE(shapeIntersection_halfspacesphere)
-{
-  Sphere s(10);
-  Halfspace hs(Vec3f(1, 0, 0), 0);
-
-  Transform3f tf1;
-  Transform3f tf2;
-
-  Transform3f transform;
-  generateRandomTransform(extents, transform);
-
-  Vec3f contact;
-  FCL_REAL depth;
-  Vec3f normal;
-
-  tf1 = Transform3f();
-  tf2 = Transform3f();
-  contact.setValue(-5, 0, 0);
-  depth = 10;
-  normal.setValue(-1, 0, 0);
-  testShapeInersection(s, tf1, hs, tf2, GST_LIBCCD, true, &contact, &depth, &normal);
-
-  tf1 = transform;
-  tf2 = transform;
-  contact = transform.transform(Vec3f(-5, 0, 0));
-  depth = 10;
-  normal = transform.getQuatRotation().transform(Vec3f(-1, 0, 0));
-  testShapeInersection(s, tf1, hs, tf2, GST_LIBCCD, true, &contact, &depth, &normal);
-
-  tf1 = Transform3f();
-  tf2 = Transform3f(Vec3f(5, 0, 0));
-  contact.setValue(-2.5, 0, 0);
-  depth = 15;
-  normal.setValue(-1, 0, 0);
-  testShapeInersection(s, tf1, hs, tf2, GST_LIBCCD, true, &contact, &depth, &normal);
-
-  tf1 = transform;
-  tf2 = transform * Transform3f(Vec3f(5, 0, 0));
-  contact = transform.transform(Vec3f(-2.5, 0, 0));
-  depth = 15;
-  normal = transform.getQuatRotation().transform(Vec3f(-1, 0, 0));
-  testShapeInersection(s, tf1, hs, tf2, GST_LIBCCD, true, &contact, &depth, &normal);
-
-  tf1 = Transform3f();
-  tf2 = Transform3f(Vec3f(-5, 0, 0));
-  contact.setValue(-7.5, 0, 0);
-  depth = 5;
-  normal.setValue(-1, 0, 0);
-  testShapeInersection(s, tf1, hs, tf2, GST_LIBCCD, true, &contact, &depth, &normal);
-
-  tf1 = transform;
-  tf2 = transform * Transform3f(Vec3f(-5, 0, 0));
-  contact = transform.transform(Vec3f(-7.5, 0, 0));
-  depth = 5;
-  normal = transform.getQuatRotation().transform(Vec3f(-1, 0, 0));
-  testShapeInersection(s, tf1, hs, tf2, GST_LIBCCD, true, &contact, &depth, &normal);
-
-  tf1 = Transform3f();
-  tf2 = Transform3f(Vec3f(-10.1, 0, 0));
-  testShapeInersection(s, tf1, hs, tf2, GST_LIBCCD, false);
-
-  tf1 = transform;
-  tf2 = transform * Transform3f(Vec3f(-10.1, 0, 0));
-  testShapeInersection(s, tf1, hs, tf2, GST_LIBCCD, false);
-
-  tf1 = Transform3f();
-  tf2 = Transform3f(Vec3f(10.1, 0, 0));
-  contact.setValue(0.05, 0, 0);
-  depth = 20.1;
-  normal.setValue(-1, 0, 0);
-  testShapeInersection(s, tf1, hs, tf2, GST_LIBCCD, true, &contact, &depth, &normal);
-
-  tf1 = transform;
-  tf2 = transform * Transform3f(Vec3f(10.1, 0, 0));
-  contact = transform.transform(Vec3f(0.05, 0, 0));
-  depth = 20.1;
-  normal = transform.getQuatRotation().transform(Vec3f(-1, 0, 0));
-  testShapeInersection(s, tf1, hs, tf2, GST_LIBCCD, true, &contact, &depth, &normal);
-}
-
-BOOST_AUTO_TEST_CASE(shapeIntersection_planesphere)
-{
-  Sphere s(10);
-  Plane hs(Vec3f(1, 0, 0), 0);
->>>>>>> 7279e644
-
-  Transform3f tf1;
-  Transform3f tf2;
-
-  Transform3f transform;
-  generateRandomTransform(extents, transform);
-
-  Vec3f contact;
-  FCL_REAL depth;
-  Vec3f normal;
-
-  tf1 = Transform3f();
-  tf2 = Transform3f();
-  contact.setZero();
-  depth = 10;
-  normal.setValue(1, 0, 0);  // (1, 0, 0) or (-1, 0, 0)
-  testShapeInersection(s, tf1, hs, tf2, GST_LIBCCD, true, &contact, &depth, &normal);
-
-  tf1 = transform;
-  tf2 = transform;
-  contact = transform.transform(Vec3f(0, 0, 0));
-  depth = 10;
-  normal = transform.getRotation() * Vec3f(1, 0, 0);  // (1, 0, 0) or (-1, 0, 0)
-  testShapeInersection(s, tf1, hs, tf2, GST_LIBCCD, true, &contact, &depth, &normal);
-
-  tf1 = Transform3f();
-  tf2 = Transform3f(Vec3f(5, 0, 0));
-  contact.setValue(5, 0, 0);
-  depth = 5;
-  normal.setValue(1, 0, 0);
-  testShapeInersection(s, tf1, hs, tf2, GST_LIBCCD, true, &contact, &depth, &normal);
-
-  tf1 = transform;
-  tf2 = transform * Transform3f(Vec3f(5, 0, 0));
-  contact = transform.transform(Vec3f(5, 0, 0));
-  depth = 5;
-  normal = transform.getRotation() * Vec3f(1, 0, 0);
-  testShapeInersection(s, tf1, hs, tf2, GST_LIBCCD, true, &contact, &depth, &normal);
-
-  tf1 = Transform3f();
-  tf2 = Transform3f(Vec3f(-5, 0, 0));
-  contact.setValue(-5, 0, 0);
-  depth = 5;
-  normal.setValue(-1, 0, 0);
-  testShapeInersection(s, tf1, hs, tf2, GST_LIBCCD, true, &contact, &depth, &normal);
-
-  tf1 = transform;
-  tf2 = transform * Transform3f(Vec3f(-5, 0, 0));
-  contact = transform.transform(Vec3f(-5, 0, 0));
-  depth = 5;
-  normal = transform.getRotation() * Vec3f(-1, 0, 0);
-  testShapeInersection(s, tf1, hs, tf2, GST_LIBCCD, true, &contact, &depth, &normal);
-
-  tf1 = Transform3f();
-  tf2 = Transform3f(Vec3f(-10.1, 0, 0));
-  testShapeInersection(s, tf1, hs, tf2, GST_LIBCCD, false);
-
-  tf1 = transform;
-  tf2 = transform * Transform3f(Vec3f(-10.1, 0, 0));
-  testShapeInersection(s, tf1, hs, tf2, GST_LIBCCD, false);
-
-  tf1 = Transform3f();
-  tf2 = Transform3f(Vec3f(10.1, 0, 0));
-  testShapeInersection(s, tf1, hs, tf2, GST_LIBCCD, false);
-
-  tf1 = transform;
-  tf2 = transform * Transform3f(Vec3f(10.1, 0, 0));
-  testShapeInersection(s, tf1, hs, tf2, GST_LIBCCD, false);
-}
-
-<<<<<<< HEAD
-  contacts.clear();
-  res = solver1.shapeIntersect(s, Transform3f(), hs, Transform3f(), &contacts);
-  getContactInfo(contacts, 0, contact, normal, depth);
-  BOOST_CHECK(res);
-  BOOST_CHECK(std::abs(depth - 5) < 0.001);
-  BOOST_CHECK(normal.equal(Vec3f(0, 0, -1)) || normal.equal(Vec3f(0, 0, 1)));
-  BOOST_CHECK(contact.equal(Vec3f(0, 0, 0)));
-
-  contacts.clear();
-  res = solver1.shapeIntersect(s, transform, hs, transform, &contacts);
-  getContactInfo(contacts, 0, contact, normal, depth);
-  BOOST_CHECK(res);
-  BOOST_CHECK(std::abs(depth - 5) < 0.001);
-  BOOST_CHECK(normal.equal(transform.getQuatRotation().transform(Vec3f(0, 0, -1))) || normal.equal(transform.getQuatRotation().transform(Vec3f(0, 0, 1))));
-  BOOST_CHECK(contact.equal(transform.transform(Vec3f(0, 0, 0))));
-
-  contacts.clear();
-  res = solver1.shapeIntersect(s, Transform3f(), hs, Transform3f(Vec3f(0, 0, 2.5)), &contacts);
-  getContactInfo(contacts, 0, contact, normal, depth);
-  BOOST_CHECK(res);
-  BOOST_CHECK(std::abs(depth - 2.5) < 0.001);
-  BOOST_CHECK(normal.equal(Vec3f(0, 0, 1)));
-  BOOST_CHECK(contact.equal(Vec3f(0, 0, 2.5)));
-
-  contacts.clear();
-  res = solver1.shapeIntersect(s, transform, hs, transform * Transform3f(Vec3f(0, 0, 2.5)), &contacts);
-  getContactInfo(contacts, 0, contact, normal, depth);
-  BOOST_CHECK(res);
-  BOOST_CHECK(std::abs(depth - 2.5) < 0.001);
-  BOOST_CHECK(normal.equal(transform.getQuatRotation().transform(Vec3f(0, 0, 1))));
-  BOOST_CHECK(contact.equal(transform.transform(Vec3f(0, 0, 2.5))));
-
-  contacts.clear();
-  res = solver1.shapeIntersect(s, Transform3f(), hs, Transform3f(Vec3f(0, 0, -2.5)), &contacts);
-  getContactInfo(contacts, 0, contact, normal, depth);
-  BOOST_CHECK(res);
-  BOOST_CHECK(std::abs(depth - 2.5) < 0.001);
-  BOOST_CHECK(normal.equal(Vec3f(0, 0, -1)));
-  BOOST_CHECK(contact.equal(Vec3f(0, 0, -2.5)));
-
-  contacts.clear();
-  res = solver1.shapeIntersect(s, transform, hs, transform * Transform3f(Vec3f(0, 0, -2.5)), &contacts);
-  getContactInfo(contacts, 0, contact, normal, depth);
-  BOOST_CHECK(res);
-  BOOST_CHECK(std::abs(depth - 2.5) < 0.001);
-  BOOST_CHECK(normal.equal(transform.getQuatRotation().transform(Vec3f(0, 0, -1))));
-  BOOST_CHECK(contact.equal(transform.transform(Vec3f(0, 0, -2.5))));
-
-  res = solver1.shapeIntersect(s, Transform3f(), hs, Transform3f(Vec3f(0, 0, 10.1)), &contacts);
-  BOOST_CHECK_FALSE(res);
-
-  res = solver1.shapeIntersect(s, transform, hs, transform * Transform3f(Vec3f(0, 0, 10.1)), &contacts);
-  BOOST_CHECK_FALSE(res);
-
-  res = solver1.shapeIntersect(s, Transform3f(), hs, Transform3f(Vec3f(0, 0, -10.1)), &contacts);
-  BOOST_CHECK_FALSE(res);
-
-  res = solver1.shapeIntersect(s, transform, hs, transform * Transform3f(Vec3f(0, 0, -10.1)), &contacts);
-  BOOST_CHECK_FALSE(res);
-=======
-BOOST_AUTO_TEST_CASE(shapeIntersection_halfspacebox)
-{
-  Box s(5, 10, 20);
-  Halfspace hs(Vec3f(1, 0, 0), 0);
-
-  Transform3f tf1;
-  Transform3f tf2;
-
-  Transform3f transform;
-  generateRandomTransform(extents, transform);
-
-  Vec3f contact;
-  FCL_REAL depth;
-  Vec3f normal;
-
-  tf1 = Transform3f();
-  tf2 = Transform3f();
-  contact.setValue(-1.25, 0, 0);
-  depth = 2.5;
-  normal.setValue(-1, 0, 0);
-  testShapeInersection(s, tf1, hs, tf2, GST_LIBCCD, true, &contact, &depth, &normal);
-
-  tf1 = transform;
-  tf2 = transform;
-  contact = transform.transform(Vec3f(-1.25, 0, 0));
-  depth = 2.5;
-  normal = transform.getQuatRotation().transform(Vec3f(-1, 0, 0));
-  testShapeInersection(s, tf1, hs, tf2, GST_LIBCCD, true, &contact, &depth, &normal);
-
-  tf1 = Transform3f();
-  tf2 = Transform3f(Vec3f(1.25, 0, 0));
-  contact.setValue(-0.625, 0, 0);
-  depth = 3.75;
-  normal.setValue(-1, 0, 0);
-  testShapeInersection(s, tf1, hs, tf2, GST_LIBCCD, true, &contact, &depth, &normal);
-
-  tf1 = transform;
-  tf2 = transform * Transform3f(Vec3f(1.25, 0, 0));
-  contact = transform.transform(Vec3f(-0.625, 0, 0));
-  depth = 3.75;
-  normal = transform.getQuatRotation().transform(Vec3f(-1, 0, 0));
-  testShapeInersection(s, tf1, hs, tf2, GST_LIBCCD, true, &contact, &depth, &normal);
-
-  tf1 = Transform3f();
-  tf2 = Transform3f(Vec3f(-1.25, 0, 0));
-  contact.setValue(-1.875, 0, 0);
-  depth = 1.25;
-  normal.setValue(-1, 0, 0);
-  testShapeInersection(s, tf1, hs, tf2, GST_LIBCCD, true, &contact, &depth, &normal);
-
-  tf1 = transform;
-  tf2 = transform * Transform3f(Vec3f(-1.25, 0, 0));
-  contact = transform.transform(Vec3f(-1.875, 0, 0));
-  depth = 1.25;
-  normal = transform.getQuatRotation().transform(Vec3f(-1, 0, 0));
-  testShapeInersection(s, tf1, hs, tf2, GST_LIBCCD, true, &contact, &depth, &normal);
-
-  tf1 = Transform3f();
-  tf2 = Transform3f(Vec3f(2.51, 0, 0));
-  contact.setValue(0.005, 0, 0);
-  depth = 5.01;
-  normal.setValue(-1, 0, 0);
-  testShapeInersection(s, tf1, hs, tf2, GST_LIBCCD, true, &contact, &depth, &normal);
-
-  tf1 = transform;
-  tf2 = transform * Transform3f(Vec3f(2.51, 0, 0));
-  contact = transform.transform(Vec3f(0.005, 0, 0));
-  depth = 5.01;
-  normal = transform.getQuatRotation().transform(Vec3f(-1, 0, 0));
-  testShapeInersection(s, tf1, hs, tf2, GST_LIBCCD, true, &contact, &depth, &normal);
-
-  tf1 = Transform3f();
-  tf2 = Transform3f(Vec3f(-2.51, 0, 0));
-  testShapeInersection(s, tf1, hs, tf2, GST_LIBCCD, false);
-
-  tf1 = transform;
-  tf2 = transform * Transform3f(Vec3f(-2.51, 0, 0));
-  testShapeInersection(s, tf1, hs, tf2, GST_LIBCCD, false);
-
-  tf1 = Transform3f(transform.getQuatRotation());
-  tf2 = Transform3f();
-  testShapeInersection(s, tf1, hs, tf2, GST_LIBCCD, true);
-}
-
-BOOST_AUTO_TEST_CASE(shapeIntersection_planebox)
-{
-  Box s(5, 10, 20);
-  Plane hs(Vec3f(1, 0, 0), 0);
-
-  Transform3f tf1;
-  Transform3f tf2;
-
-  Transform3f transform;
-  generateRandomTransform(extents, transform);
-
-  Vec3f contact;
-  FCL_REAL depth;
-  Vec3f normal;
-
-  tf1 = Transform3f();
-  tf2 = Transform3f();
-  contact.setValue(0, 0, 0);
-  depth = 2.5;
-  normal.setValue(1, 0, 0);  // (1, 0, 0) or (-1, 0, 0)
-  testShapeInersection(s, tf1, hs, tf2, GST_LIBCCD, true, &contact, &depth, &normal);
-
-  tf1 = transform;
-  tf2 = transform;
-  contact = transform.transform(Vec3f(0, 0, 0));
-  depth = 2.5;
-  normal = transform.getRotation() * Vec3f(1, 0, 0);  // (1, 0, 0) or (-1, 0, 0)
-  testShapeInersection(s, tf1, hs, tf2, GST_LIBCCD, true, &contact, &depth, &normal);
-
-  tf1 = Transform3f();
-  tf2 = Transform3f(Vec3f(1.25, 0, 0));
-  contact.setValue(1.25, 0, 0);
-  depth = 1.25;
-  normal.setValue(1, 0, 0);
-  testShapeInersection(s, tf1, hs, tf2, GST_LIBCCD, true, &contact, &depth, &normal);
-
-  tf1 = transform;
-  tf2 = transform * Transform3f(Vec3f(1.25, 0, 0));
-  contact = transform.transform(Vec3f(1.25, 0, 0));
-  depth = 1.25;
-  normal = transform.getRotation() * Vec3f(1, 0, 0);
-  testShapeInersection(s, tf1, hs, tf2, GST_LIBCCD, true, &contact, &depth, &normal);
-
-  tf1 = Transform3f();
-  tf2 = Transform3f(Vec3f(-1.25, 0, 0));
-  contact.setValue(-1.25, 0, 0);
-  depth = 1.25;
-  normal.setValue(-1, 0, 0);
-  testShapeInersection(s, tf1, hs, tf2, GST_LIBCCD, true, &contact, &depth, &normal);
-
-  tf1 = transform;
-  tf2 = transform * Transform3f(Vec3f(-1.25, 0, 0));
-  contact = transform.transform(Vec3f(-1.25, 0, 0));
-  depth = 1.25;
-  normal = transform.getRotation() * Vec3f(-1, 0, 0);
-  testShapeInersection(s, tf1, hs, tf2, GST_LIBCCD, true, &contact, &depth, &normal);
-
-  tf1 = Transform3f();
-  tf2 = Transform3f(Vec3f(2.51, 0, 0));
-  testShapeInersection(s, tf1, hs, tf2, GST_LIBCCD, false);
-
-  tf1 = transform;
-  tf2 = transform * Transform3f(Vec3f(2.51, 0, 0));
-  testShapeInersection(s, tf1, hs, tf2, GST_LIBCCD, false);
-
-  tf1 = Transform3f();
-  tf2 = Transform3f(Vec3f(-2.51, 0, 0));
-  testShapeInersection(s, tf1, hs, tf2, GST_LIBCCD, false);
-
-  tf1 = transform;
-  tf2 = transform * Transform3f(Vec3f(-2.51, 0, 0));
-  testShapeInersection(s, tf1, hs, tf2, GST_LIBCCD, false);
-
-  tf1 = Transform3f(transform.getQuatRotation());
-  tf2 = Transform3f();
-  testShapeInersection(s, tf1, hs, tf2, GST_LIBCCD, true);
->>>>>>> 7279e644
-}
-
-BOOST_AUTO_TEST_CASE(shapeIntersection_halfspacecapsule)
-{
-  Capsule s(5, 10);
-  Halfspace hs(Vec3f(1, 0, 0), 0);
-
-  Transform3f tf1;
-  Transform3f tf2;
-
-  Transform3f transform;
-  generateRandomTransform(extents, transform);
-
-  Vec3f contact;
-  FCL_REAL depth;
-  Vec3f normal;
-<<<<<<< HEAD
-  std::vector<ContactPoint> contacts;
-  bool res;
-  
-  res = solver1.shapeIntersect(s, Transform3f(), hs, Transform3f(), &contacts);
-  getContactInfo(contacts, 0, contact, normal, depth);
-  BOOST_CHECK(res);
-  BOOST_CHECK(std::abs(depth - 5) < 0.001);
-  BOOST_CHECK(normal.equal(Vec3f(-1, 0, 0)));
-  BOOST_CHECK(contact.equal(Vec3f(-2.5, 0, -5)));
-
-  contacts.clear();
-  res = solver1.shapeIntersect(s, transform, hs, transform, &contacts);
-  getContactInfo(contacts, 0, contact, normal, depth);
-  BOOST_CHECK(res);
-  BOOST_CHECK(std::abs(depth - 5) < 0.001);
-  BOOST_CHECK(normal.equal(transform.getQuatRotation().transform(Vec3f(-1, 0, 0))));
-  BOOST_CHECK(contact.equal(transform.transform(Vec3f(-2.5, 0, -5))));
-
-  contacts.clear();
-  res = solver1.shapeIntersect(s, Transform3f(), hs, Transform3f(Vec3f(2.5, 0, 0)), &contacts);
-  getContactInfo(contacts, 0, contact, normal, depth);
-  BOOST_CHECK(res);
-  BOOST_CHECK(std::abs(depth - 7.5) < 0.001);
-  BOOST_CHECK(normal.equal(Vec3f(-1, 0, 0)));
-  BOOST_CHECK(contact.equal(Vec3f(-1.25, 0, -5)));
-
-  contacts.clear();
-  res = solver1.shapeIntersect(s, transform, hs, transform * Transform3f(Vec3f(2.5, 0, 0)), &contacts);
-  getContactInfo(contacts, 0, contact, normal, depth);
-  BOOST_CHECK(res);
-  BOOST_CHECK(std::abs(depth - 7.5) < 0.001);
-  BOOST_CHECK(normal.equal(transform.getQuatRotation().transform(Vec3f(-1, 0, 0))));
-  BOOST_CHECK(contact.equal(transform.transform(Vec3f(-1.25, 0, -5))));
-  
-  contacts.clear();
-  res = solver1.shapeIntersect(s, Transform3f(), hs, Transform3f(Vec3f(-2.5, 0, 0)), &contacts);
-  getContactInfo(contacts, 0, contact, normal, depth);
-  BOOST_CHECK(res);
-  BOOST_CHECK(std::abs(depth - 2.5) < 0.001);
-  BOOST_CHECK(normal.equal(Vec3f(-1, 0, 0)));
-  BOOST_CHECK(contact.equal(Vec3f(-3.75, 0, -5)));
-
-  contacts.clear();
-  res = solver1.shapeIntersect(s, transform, hs, transform * Transform3f(Vec3f(-2.5, 0, 0)), &contacts);
-  getContactInfo(contacts, 0, contact, normal, depth);
-  BOOST_CHECK(res);
-  BOOST_CHECK(std::abs(depth - 2.5) < 0.001);
-  BOOST_CHECK(normal.equal(transform.getQuatRotation().transform(Vec3f(-1, 0, 0))));
-  BOOST_CHECK(contact.equal(transform.transform(Vec3f(-3.75, 0, -5))));
-
-  contacts.clear();
-  res = solver1.shapeIntersect(s, Transform3f(), hs, Transform3f(Vec3f(5.1, 0, 0)), &contacts);
-  getContactInfo(contacts, 0, contact, normal, depth);
-  BOOST_CHECK(res);
-  BOOST_CHECK(std::abs(depth - 10.1) < 0.001);
-  BOOST_CHECK(normal.equal(Vec3f(-1, 0, 0)));
-  BOOST_CHECK(contact.equal(Vec3f(0.05, 0, -5)));
-
-  contacts.clear();
-  res = solver1.shapeIntersect(s, transform, hs, transform * Transform3f(Vec3f(5.1, 0, 0)), &contacts);
-  getContactInfo(contacts, 0, contact, normal, depth);
-  BOOST_CHECK(res);
-  BOOST_CHECK(std::abs(depth - 10.1) < 0.001);
-  BOOST_CHECK(normal.equal(transform.getQuatRotation().transform(Vec3f(-1, 0, 0))));
-  BOOST_CHECK(contact.equal(transform.transform(Vec3f(0.05, 0, -5))));
-
-  res = solver1.shapeIntersect(s, Transform3f(), hs, Transform3f(Vec3f(-5.1, 0, 0)), &contacts);
-  BOOST_CHECK_FALSE(res);
-
-  res = solver1.shapeIntersect(s, transform, hs, transform * Transform3f(Vec3f(-5.1, 0, 0)), &contacts);
-  BOOST_CHECK_FALSE(res);
-=======
-
-  tf1 = Transform3f();
-  tf2 = Transform3f();
-  contact.setValue(-2.5, 0, 0);
-  depth = 5;
-  normal.setValue(-1, 0, 0);
-  testShapeInersection(s, tf1, hs, tf2, GST_LIBCCD, true, &contact, &depth, &normal);
-
-  tf1 = transform;
-  tf2 = transform;
-  contact = transform.transform(Vec3f(-2.5, 0, 0));
-  depth = 5;
-  normal = transform.getRotation() * Vec3f(-1, 0, 0);
-  testShapeInersection(s, tf1, hs, tf2, GST_LIBCCD, true, &contact, &depth, &normal);
-
-  tf1 = Transform3f();
-  tf2 = Transform3f(Vec3f(2.5, 0, 0));
-  contact.setValue(-1.25, 0, 0);
-  depth = 7.5;
-  normal.setValue(-1, 0, 0);
-  testShapeInersection(s, tf1, hs, tf2, GST_LIBCCD, true, &contact, &depth, &normal);
-
-  tf1 = transform;
-  tf2 = transform * Transform3f(Vec3f(2.5, 0, 0));
-  contact = transform.transform(Vec3f(-1.25, 0, 0));
-  depth = 7.5;
-  normal = transform.getRotation() * Vec3f(-1, 0, 0);
-  testShapeInersection(s, tf1, hs, tf2, GST_LIBCCD, true, &contact, &depth, &normal);
-
-  tf1 = Transform3f();
-  tf2 = Transform3f(Vec3f(-2.5, 0, 0));
-  contact.setValue(-3.75, 0, 0);
-  depth = 2.5;
-  normal.setValue(-1, 0, 0);
-  testShapeInersection(s, tf1, hs, tf2, GST_LIBCCD, true, &contact, &depth, &normal);
-
-  tf1 = transform;
-  tf2 = transform * Transform3f(Vec3f(-2.5, 0, 0));
-  contact = transform.transform(Vec3f(-3.75, 0, 0));
-  depth = 2.5;
-  normal = transform.getRotation() * Vec3f(-1, 0, 0);
-  testShapeInersection(s, tf1, hs, tf2, GST_LIBCCD, true, &contact, &depth, &normal);
-
-  tf1 = Transform3f();
-  tf2 = Transform3f(Vec3f(5.1, 0, 0));
-  contact.setValue(0.05, 0, 0);
-  depth = 10.1;
-  normal.setValue(-1, 0, 0);
-  testShapeInersection(s, tf1, hs, tf2, GST_LIBCCD, true, &contact, &depth, &normal);
-
-  tf1 = transform;
-  tf2 = transform * Transform3f(Vec3f(5.1, 0, 0));
-  contact = transform.transform(Vec3f(0.05, 0, 0));
-  depth = 10.1;
-  normal = transform.getRotation() * Vec3f(-1, 0, 0);
-  testShapeInersection(s, tf1, hs, tf2, GST_LIBCCD, true, &contact, &depth, &normal);
-
-  tf1 = Transform3f();
-  tf2 = Transform3f(Vec3f(-5.1, 0, 0));
-  testShapeInersection(s, tf1, hs, tf2, GST_LIBCCD, false);
-
-  tf1 = transform;
-  tf2 = transform * Transform3f(Vec3f(-5.1, 0, 0));
-  testShapeInersection(s, tf1, hs, tf2, GST_LIBCCD, false);
-
-
-
-
-  hs = Halfspace(Vec3f(0, 1, 0), 0);
-
-  tf1 = Transform3f();
-  tf2 = Transform3f();
-  contact.setValue(0, -2.5, 0);
-  depth = 5;
-  normal.setValue(0, -1, 0);
-  testShapeInersection(s, tf1, hs, tf2, GST_LIBCCD, true, &contact, &depth, &normal);
-
-  tf1 = transform;
-  tf2 = transform;
-  contact = transform.transform(Vec3f(0, -2.5, 0));
-  depth = 5;
-  normal = transform.getRotation() * Vec3f(0, -1, 0);
-  testShapeInersection(s, tf1, hs, tf2, GST_LIBCCD, true, &contact, &depth, &normal);
-
-  tf1 = Transform3f();
-  tf2 = Transform3f(Vec3f(0, 2.5, 0));
-  contact.setValue(0, -1.25, 0);
-  depth = 7.5;
-  normal.setValue(0, -1, 0);
-  testShapeInersection(s, tf1, hs, tf2, GST_LIBCCD, true, &contact, &depth, &normal);
-
-  tf1 = transform;
-  tf2 = transform * Transform3f(Vec3f(0, 2.5, 0));
-  contact = transform.transform(Vec3f(0, -1.25, 0));
-  depth = 7.5;
-  normal = transform.getRotation() * Vec3f(0, -1, 0);
-  testShapeInersection(s, tf1, hs, tf2, GST_LIBCCD, true, &contact, &depth, &normal);
-
-  tf1 = Transform3f();
-  tf2 = Transform3f(Vec3f(0, -2.5, 0));
-  contact.setValue(0, -3.75, 0);
-  depth = 2.5;
-  normal.setValue(0, -1, 0);
-  testShapeInersection(s, tf1, hs, tf2, GST_LIBCCD, true, &contact, &depth, &normal);
-
-  tf1 = transform;
-  tf2 = transform * Transform3f(Vec3f(0, -2.5, 0));
-  contact = transform.transform(Vec3f(0, -3.75, 0));
-  depth = 2.5;
-  normal = transform.getRotation() * Vec3f(0, -1, 0);
-  testShapeInersection(s, tf1, hs, tf2, GST_LIBCCD, true, &contact, &depth, &normal);
-
-  tf1 = Transform3f();
-  tf2 = Transform3f(Vec3f(0, 5.1, 0));
-  contact.setValue(0, 0.05, 0);
-  depth = 10.1;
-  normal.setValue(0, -1, 0);
-  testShapeInersection(s, tf1, hs, tf2, GST_LIBCCD, true, &contact, &depth, &normal);
-
-  tf1 = transform;
-  tf2 = transform * Transform3f(Vec3f(0, 5.1, 0));
-  contact = transform.transform(Vec3f(0, 0.05, 0));
-  depth = 10.1;
-  normal = transform.getRotation() * Vec3f(0, -1, 0);
-  testShapeInersection(s, tf1, hs, tf2, GST_LIBCCD, true, &contact, &depth, &normal);
-
-  tf1 = Transform3f();
-  tf2 = Transform3f(Vec3f(0, -5.1, 0));
-  testShapeInersection(s, tf1, hs, tf2, GST_LIBCCD, false);
-
-  tf1 = transform;
-  tf2 = transform * Transform3f(Vec3f(0, -5.1, 0));
-  testShapeInersection(s, tf1, hs, tf2, GST_LIBCCD, false);
-
-
->>>>>>> 7279e644
-
-
-  hs = Halfspace(Vec3f(0, 0, 1), 0);
-
-  tf1 = Transform3f();
-  tf2 = Transform3f();
-  contact.setValue(0, 0, -5);
-  depth = 10;
-  normal.setValue(0, 0, -1);
-  testShapeInersection(s, tf1, hs, tf2, GST_LIBCCD, true, &contact, &depth, &normal);
-
-  tf1 = transform;
-  tf2 = transform;
-  contact = transform.transform(Vec3f(0, 0, -5));
-  depth = 10;
-  normal = transform.getRotation() * Vec3f(0, 0, -1);
-  testShapeInersection(s, tf1, hs, tf2, GST_LIBCCD, true, &contact, &depth, &normal);
-
-  tf1 = Transform3f();
-  tf2 = Transform3f(Vec3f(0, 0, 2.5));
-  contact.setValue(0, 0, -3.75);
-  depth = 12.5;
-  normal.setValue(0, 0, -1);
-  testShapeInersection(s, tf1, hs, tf2, GST_LIBCCD, true, &contact, &depth, &normal);
-
-  tf1 = transform;
-  tf2 = transform * Transform3f(Vec3f(0, 0, 2.5));
-  contact = transform.transform(Vec3f(0, 0, -3.75));
-  depth = 12.5;
-  normal = transform.getRotation() * Vec3f(0, 0, -1);
-  testShapeInersection(s, tf1, hs, tf2, GST_LIBCCD, true, &contact, &depth, &normal);
-
-  tf1 = Transform3f();
-  tf2 = Transform3f(Vec3f(0, 0, -2.5));
-  contact.setValue(0, 0, -6.25);
-  depth = 7.5;
-  normal.setValue(0, 0, -1);
-  testShapeInersection(s, tf1, hs, tf2, GST_LIBCCD, true, &contact, &depth, &normal);
-
-  tf1 = transform;
-  tf2 = transform * Transform3f(Vec3f(0, 0, -2.5));
-  contact = transform.transform(Vec3f(0, 0, -6.25));
-  depth = 7.5;
-  normal = transform.getRotation() * Vec3f(0, 0, -1);
-  testShapeInersection(s, tf1, hs, tf2, GST_LIBCCD, true, &contact, &depth, &normal);
-
-  tf1 = Transform3f();
-  tf2 = Transform3f(Vec3f(0, 0, 10.1));
-  contact.setValue(0, 0, 0.05);
-  depth = 20.1;
-  normal.setValue(0, 0, -1);
-  testShapeInersection(s, tf1, hs, tf2, GST_LIBCCD, true, &contact, &depth, &normal);
-
-  tf1 = transform;
-  tf2 = transform * Transform3f(Vec3f(0, 0, 10.1));
-  contact = transform.transform(Vec3f(0, 0, 0.05));
-  depth = 20.1;
-  normal = transform.getRotation() * Vec3f(0, 0, -1);
-  testShapeInersection(s, tf1, hs, tf2, GST_LIBCCD, true, &contact, &depth, &normal);
-
-  tf1 = Transform3f();
-  tf2 = Transform3f(Vec3f(0, 0, -10.1));
-  testShapeInersection(s, tf1, hs, tf2, GST_LIBCCD, false);
-
-  tf1 = transform;
-  tf2 = transform * Transform3f(Vec3f(0, 0, -10.1));
-  testShapeInersection(s, tf1, hs, tf2, GST_LIBCCD, false);
-}
-
-BOOST_AUTO_TEST_CASE(shapeIntersection_planecapsule)
-{
-  Capsule s(5, 10);
-  Plane hs(Vec3f(1, 0, 0), 0);
-
-<<<<<<< HEAD
-  contacts.clear();
-  res = solver1.shapeIntersect(s, Transform3f(), hs, Transform3f(), &contacts);
-  getContactInfo(contacts, 0, contact, normal, depth);
-  BOOST_CHECK(res);
-  BOOST_CHECK(std::abs(depth - 5) < 0.001);
-  BOOST_CHECK(normal.equal(Vec3f(0, -1, 0)));
-  BOOST_CHECK(contact.equal(Vec3f(0, -2.5, -5)));
-
-  contacts.clear();
-  res = solver1.shapeIntersect(s, transform, hs, transform, &contacts);
-  getContactInfo(contacts, 0, contact, normal, depth);
-  BOOST_CHECK(res);
-  BOOST_CHECK(std::abs(depth - 5) < 0.001);
-  BOOST_CHECK(normal.equal(transform.getQuatRotation().transform(Vec3f(0, -1, 0))));
-  BOOST_CHECK(contact.equal(transform.transform(Vec3f(0, -2.5, -5))));
-
-  contacts.clear();
-  res = solver1.shapeIntersect(s, Transform3f(), hs, Transform3f(Vec3f(0, 2.5, 0)), &contacts);
-  getContactInfo(contacts, 0, contact, normal, depth);
-  BOOST_CHECK(res);
-  BOOST_CHECK(std::abs(depth - 7.5) < 0.001);
-  BOOST_CHECK(normal.equal(Vec3f(0, -1, 0)));
-  BOOST_CHECK(contact.equal(Vec3f(0, -1.25, -5)));
-
-  contacts.clear();
-  res = solver1.shapeIntersect(s, transform, hs, transform * Transform3f(Vec3f(0, 2.5, 0)), &contacts);
-  getContactInfo(contacts, 0, contact, normal, depth);
-  BOOST_CHECK(res);
-  BOOST_CHECK(std::abs(depth - 7.5) < 0.001);
-  BOOST_CHECK(normal.equal(transform.getQuatRotation().transform(Vec3f(0, -1, 0))));
-  BOOST_CHECK(contact.equal(transform.transform(Vec3f(0, -1.25, -5))));
-
-  contacts.clear();
-  res = solver1.shapeIntersect(s, Transform3f(), hs, Transform3f(Vec3f(0, -2.5, 0)), &contacts);
-  getContactInfo(contacts, 0, contact, normal, depth);
-  BOOST_CHECK(res);
-  BOOST_CHECK(std::abs(depth - 2.5) < 0.001);
-  BOOST_CHECK(normal.equal(Vec3f(0, -1, 0)));
-  BOOST_CHECK(contact.equal(Vec3f(0, -3.75, -5)));
-
-  contacts.clear();
-  res = solver1.shapeIntersect(s, transform, hs, transform * Transform3f(Vec3f(0, -2.5, 0)), &contacts);
-  getContactInfo(contacts, 0, contact, normal, depth);
-  BOOST_CHECK(res);
-  BOOST_CHECK(std::abs(depth - 2.5) < 0.001);
-  BOOST_CHECK(normal.equal(transform.getQuatRotation().transform(Vec3f(0, -1, 0))));
-  BOOST_CHECK(contact.equal(transform.transform(Vec3f(0, -3.75, -5))));
-
-  contacts.clear();
-  res = solver1.shapeIntersect(s, Transform3f(), hs, Transform3f(Vec3f(0, 5.1, 0)), &contacts);
-  getContactInfo(contacts, 0, contact, normal, depth);
-  BOOST_CHECK(res);
-  BOOST_CHECK(std::abs(depth - 10.1) < 0.001);
-  BOOST_CHECK(normal.equal(Vec3f(0, -1, 0)));
-  BOOST_CHECK(contact.equal(Vec3f(0, 0.05, -5)));
-
-  contacts.clear();
-  res = solver1.shapeIntersect(s, transform, hs, transform * Transform3f(Vec3f(0, 5.1, 0)), &contacts);
-  getContactInfo(contacts, 0, contact, normal, depth);
-  BOOST_CHECK(res);
-  BOOST_CHECK(std::abs(depth - 10.1) < 0.001);
-  BOOST_CHECK(normal.equal(transform.getQuatRotation().transform(Vec3f(0, -1, 0))));
-  BOOST_CHECK(contact.equal(transform.transform(Vec3f(0, 0.05, -5))));
-
-  res = solver1.shapeIntersect(s, Transform3f(), hs, Transform3f(Vec3f(0, -5.1, 0)), &contacts);
-  BOOST_CHECK_FALSE(res);
-
-  res = solver1.shapeIntersect(s, transform, hs, transform * Transform3f(Vec3f(0, -5.1, 0)), &contacts);
-  BOOST_CHECK_FALSE(res);
-=======
-  Transform3f tf1;
-  Transform3f tf2;
-
-  Transform3f transform;
-  generateRandomTransform(extents, transform);
-
-  Vec3f contact;
-  FCL_REAL depth;
-  Vec3f normal;
-
-  tf1 = Transform3f();
-  tf2 = Transform3f();
-  contact.setValue(0, 0, 0);
-  depth = 5;
-  normal.setValue(1, 0, 0);  // (1, 0, 0) or (-1, 0, 0)
-  testShapeInersection(s, tf1, hs, tf2, GST_LIBCCD, true, &contact, &depth, &normal, true);
-
-  tf1 = transform;
-  tf2 = transform;
-  contact = transform.transform(Vec3f(0, 0, 0));
-  depth = 5;
-  normal = transform.getRotation() * Vec3f(1, 0, 0);  // (1, 0, 0) or (-1, 0, 0)
-  testShapeInersection(s, tf1, hs, tf2, GST_LIBCCD, true, &contact, &depth, &normal, true);
-
-  tf1 = Transform3f();
-  tf2 = Transform3f(Vec3f(2.5, 0, 0));
-  contact.setValue(2.5, 0, 0);
-  depth = 2.5;
-  normal.setValue(1, 0, 0);
-  testShapeInersection(s, tf1, hs, tf2, GST_LIBCCD, true, &contact, &depth, &normal);
-
-  tf1 = transform;
-  tf2 = transform * Transform3f(Vec3f(2.5, 0, 0));
-  contact = transform.transform(Vec3f(2.5, 0, 0));
-  depth = 2.5;
-  normal = transform.getRotation() * Vec3f(1, 0, 0);
-  testShapeInersection(s, tf1, hs, tf2, GST_LIBCCD, true, &contact, &depth, &normal);
-
-  tf1 = Transform3f();
-  tf2 = Transform3f(Vec3f(-2.5, 0, 0));
-  contact.setValue(-2.5, 0, 0);
-  depth = 2.5;
-  normal.setValue(-1, 0, 0);
-  testShapeInersection(s, tf1, hs, tf2, GST_LIBCCD, true, &contact, &depth, &normal);
-
-  tf1 = transform;
-  tf2 = transform * Transform3f(Vec3f(-2.5, 0, 0));
-  contact = transform.transform(Vec3f(-2.5, 0, 0));
-  depth = 2.5;
-  normal = transform.getRotation() * Vec3f(-1, 0, 0);
-  testShapeInersection(s, tf1, hs, tf2, GST_LIBCCD, true, &contact, &depth, &normal);
-
-  tf1 = Transform3f();
-  tf2 = Transform3f(Vec3f(5.1, 0, 0));
-  testShapeInersection(s, tf1, hs, tf2, GST_LIBCCD, false);
-
-  tf1 = transform;
-  tf2 = transform * Transform3f(Vec3f(5.1, 0, 0));
-  testShapeInersection(s, tf1, hs, tf2, GST_LIBCCD, false);
-
-  tf1 = Transform3f();
-  tf2 = Transform3f(Vec3f(-5.1, 0, 0));
-  testShapeInersection(s, tf1, hs, tf2, GST_LIBCCD, false);
-
-  tf1 = transform;
-  tf2 = transform * Transform3f(Vec3f(-5.1, 0, 0));
-  testShapeInersection(s, tf1, hs, tf2, GST_LIBCCD, false);
-
-
-
-
-  hs = Plane(Vec3f(0, 1, 0), 0);
-
-  tf1 = Transform3f();
-  tf2 = Transform3f();
-  contact.setValue(0, 0, 0);
-  depth = 5;
-  normal.setValue(0, 1, 0);  // (0, 1, 0) or (0, -1, 0)
-  testShapeInersection(s, tf1, hs, tf2, GST_LIBCCD, true, &contact, &depth, &normal, true);
-
-  tf1 = transform;
-  tf2 = transform;
-  contact = transform.transform(Vec3f(0, 0, 0));
-  depth = 5;
-  normal = transform.getRotation() * Vec3f(0, 1, 0);  // (0, 1, 0) or (0, -1, 0)
-  testShapeInersection(s, tf1, hs, tf2, GST_LIBCCD, true, &contact, &depth, &normal, true);
-
-  tf1 = Transform3f();
-  tf2 = Transform3f(Vec3f(0, 2.5, 0));
-  contact.setValue(0, 2.5, 0);
-  depth = 2.5;
-  normal.setValue(0, 1, 0);
-  testShapeInersection(s, tf1, hs, tf2, GST_LIBCCD, true, &contact, &depth, &normal);
-
-  tf1 = transform;
-  tf2 = transform * Transform3f(Vec3f(0, 2.5, 0));
-  contact = transform.transform(Vec3f(0, 2.5, 0));
-  depth = 2.5;
-  normal = transform.getRotation() * Vec3f(0, 1, 0);
-  testShapeInersection(s, tf1, hs, tf2, GST_LIBCCD, true, &contact, &depth, &normal);
-
-  tf1 = Transform3f();
-  tf2 = Transform3f(Vec3f(0, -2.5, 0));
-  contact.setValue(0, -2.5, 0);
-  depth = 2.5;
-  normal.setValue(0, -1, 0);
-  testShapeInersection(s, tf1, hs, tf2, GST_LIBCCD, true, &contact, &depth, &normal);
-
-  tf1 = transform;
-  tf2 = transform * Transform3f(Vec3f(0, -2.5, 0));
-  contact = transform.transform(Vec3f(0, -2.5, 0));
-  depth = 2.5;
-  normal = transform.getRotation() * Vec3f(0, -1, 0);
-  testShapeInersection(s, tf1, hs, tf2, GST_LIBCCD, true, &contact, &depth, &normal);
-
-  tf1 = Transform3f();
-  tf2 = Transform3f(Vec3f(0, 5.1, 0));
-  testShapeInersection(s, tf1, hs, tf2, GST_LIBCCD, false);
-
-  tf1 = transform;
-  tf2 = transform * Transform3f(Vec3f(0, 5.1, 0));
-  testShapeInersection(s, tf1, hs, tf2, GST_LIBCCD, false);
-
-  tf1 = Transform3f();
-  tf2 = Transform3f(Vec3f(0, -5.1, 0));
-  testShapeInersection(s, tf1, hs, tf2, GST_LIBCCD, false);
-
-  tf1 = transform;
-  tf2 = transform * Transform3f(Vec3f(0, -5.1, 0));
-  testShapeInersection(s, tf1, hs, tf2, GST_LIBCCD, false);
-
->>>>>>> 7279e644
-
-
-
-  hs = Plane(Vec3f(0, 0, 1), 0);
-
-  tf1 = Transform3f();
-  tf2 = Transform3f();
-  contact.setValue(0, 0, 0);
-  depth = 10;
-  normal.setValue(0, 0, 1);  // (0, 0, 1) or (0, 0, -1)
-  testShapeInersection(s, tf1, hs, tf2, GST_LIBCCD, true, &contact, &depth, &normal, true);
-
-  tf1 = transform;
-  tf2 = transform;
-  contact = transform.transform(Vec3f(0, 0, 0));
-  depth = 10;
-  normal = transform.getRotation() * Vec3f(0, 0, 1);  // (0, 0, 1) or (0, 0, -1)
-  testShapeInersection(s, tf1, hs, tf2, GST_LIBCCD, true, &contact, &depth, &normal, true);
-
-  tf1 = Transform3f();
-  tf2 = Transform3f(Vec3f(0, 0, 2.5));
-  contact.setValue(0, 0, 2.5);
-  depth = 7.5;
-  normal.setValue(0, 0, 1);
-  testShapeInersection(s, tf1, hs, tf2, GST_LIBCCD, true, &contact, &depth, &normal);
-
-  tf1 = transform;
-  tf2 = transform * Transform3f(Vec3f(0, 0, 2.5));
-  contact = transform.transform(Vec3f(0, 0, 2.5));
-  depth = 7.5;
-  normal = transform.getRotation() * Vec3f(0, 0, 1);
-  testShapeInersection(s, tf1, hs, tf2, GST_LIBCCD, true, &contact, &depth, &normal);
-
-  tf1 = Transform3f();
-  tf2 = Transform3f(Vec3f(0, 0, -2.5));
-  contact.setValue(0, 0, -2.5);
-  depth = 7.5;
-  normal.setValue(0, 0, -1);
-  testShapeInersection(s, tf1, hs, tf2, GST_LIBCCD, true, &contact, &depth, &normal);
-
-  tf1 = transform;
-  tf2 = transform * Transform3f(Vec3f(0, 0, -2.5));
-  contact = transform.transform(Vec3f(0, 0, -2.5));
-  depth = 7.5;
-  normal = transform.getRotation() * Vec3f(0, 0, -1);
-  testShapeInersection(s, tf1, hs, tf2, GST_LIBCCD, true, &contact, &depth, &normal);
-
-  tf1 = Transform3f();
-  tf2 = Transform3f(Vec3f(0, 0, 10.1));
-  testShapeInersection(s, tf1, hs, tf2, GST_LIBCCD, false);
-
-  tf1 = transform;
-  tf2 = transform * Transform3f(Vec3f(0, 0, 10.1));
-  testShapeInersection(s, tf1, hs, tf2, GST_LIBCCD, false);
-
-  tf1 = Transform3f();
-  tf2 = Transform3f(Vec3f(0, 0, -10.1));
-  testShapeInersection(s, tf1, hs, tf2, GST_LIBCCD, false);
-
-  tf1 = transform;
-  tf2 = transform * Transform3f(Vec3f(0, 0, -10.1));
-  testShapeInersection(s, tf1, hs, tf2, GST_LIBCCD, false);
-}
-
-<<<<<<< HEAD
-  contacts.clear();
-  res = solver1.shapeIntersect(s, Transform3f(), hs, Transform3f(), &contacts);
-  getContactInfo(contacts, 0, contact, normal, depth);
-  BOOST_CHECK(res);
-  BOOST_CHECK(std::abs(depth - 5) < 0.001);
-  BOOST_CHECK(normal.equal(Vec3f(0, 0, -1)));
-  BOOST_CHECK(contact.equal(Vec3f(0, 0, -2.5)));
-
-  contacts.clear();
-  res = solver1.shapeIntersect(s, transform, hs, transform, &contacts);
-  getContactInfo(contacts, 0, contact, normal, depth);
-  BOOST_CHECK(res);
-  BOOST_CHECK(std::abs(depth - 5) < 0.001);
-  BOOST_CHECK(normal.equal(transform.getQuatRotation().transform(Vec3f(0, 0, -1))));
-  BOOST_CHECK(contact.equal(transform.transform(Vec3f(0, 0, -2.5))));
-
-  contacts.clear();
-  res = solver1.shapeIntersect(s, Transform3f(), hs, Transform3f(Vec3f(0, 0, 2.5)), &contacts);
-  getContactInfo(contacts, 0, contact, normal, depth);
-  BOOST_CHECK(res);
-  BOOST_CHECK(std::abs(depth - 7.5) < 0.001);
-  BOOST_CHECK(normal.equal(Vec3f(0, 0, -1)));
-  BOOST_CHECK(contact.equal(Vec3f(0, 0, -1.25)));
-
-  contacts.clear();
-  res = solver1.shapeIntersect(s, transform, hs, transform * Transform3f(Vec3f(0, 0, 2.5)), &contacts);
-  getContactInfo(contacts, 0, contact, normal, depth);
-  BOOST_CHECK(res);
-  BOOST_CHECK(std::abs(depth - 7.5) < 0.001);
-  BOOST_CHECK(normal.equal(transform.getQuatRotation().transform(Vec3f(0, 0, -1))));
-  BOOST_CHECK(contact.equal(transform.transform(Vec3f(0, 0, -1.25))));
-
-  contacts.clear();
-  res = solver1.shapeIntersect(s, Transform3f(), hs, Transform3f(Vec3f(0, 0, -2.5)), &contacts);
-  getContactInfo(contacts, 0, contact, normal, depth);
-  BOOST_CHECK(res);
-  BOOST_CHECK(std::abs(depth - 2.5) < 0.001);
-  BOOST_CHECK(normal.equal(Vec3f(0, 0, -1)));
-  BOOST_CHECK(contact.equal(Vec3f(0, 0, -3.75)));
-
-  contacts.clear();
-  res = solver1.shapeIntersect(s, transform, hs, transform * Transform3f(Vec3f(0, 0, -2.5)), &contacts);
-  getContactInfo(contacts, 0, contact, normal, depth);
-  BOOST_CHECK(res);
-  BOOST_CHECK(std::abs(depth - 2.5) < 0.001);
-  BOOST_CHECK(normal.equal(transform.getQuatRotation().transform(Vec3f(0, 0, -1))));
-  BOOST_CHECK(contact.equal(transform.transform(Vec3f(0, 0, -3.75))));
-
-  contacts.clear();
-  res = solver1.shapeIntersect(s, Transform3f(), hs, Transform3f(Vec3f(0, 0, 5.1)), &contacts);
-  getContactInfo(contacts, 0, contact, normal, depth);
-  BOOST_CHECK(res);
-  BOOST_CHECK(std::abs(depth - 10.1) < 0.001);
-  BOOST_CHECK(normal.equal(Vec3f(0, 0, -1)));
-  BOOST_CHECK(contact.equal(Vec3f(0, 0, 0.05)));
-
-  contacts.clear();
-  res = solver1.shapeIntersect(s, transform, hs, transform * Transform3f(Vec3f(0, 0, 5.1)), &contacts);
-  getContactInfo(contacts, 0, contact, normal, depth);
-  BOOST_CHECK(res);
-  BOOST_CHECK(std::abs(depth - 10.1) < 0.001);
-  BOOST_CHECK(normal.equal(transform.getQuatRotation().transform(Vec3f(0, 0, -1))));
-  BOOST_CHECK(contact.equal(transform.transform(Vec3f(0, 0, 0.05))));
-
-  res = solver1.shapeIntersect(s, Transform3f(), hs, Transform3f(Vec3f(0, 0, -5.1)), &contacts);
-  BOOST_CHECK_FALSE(res);
-
-  res = solver1.shapeIntersect(s, transform, hs, transform * Transform3f(Vec3f(0, 0, -5.1)), &contacts);
-  BOOST_CHECK_FALSE(res);
-=======
-BOOST_AUTO_TEST_CASE(shapeIntersection_halfspacecylinder)
-{
-  Cylinder s(5, 10);
-  Halfspace hs(Vec3f(1, 0, 0), 0);
-
-  Transform3f tf1;
-  Transform3f tf2;
-
-  Transform3f transform;
-  generateRandomTransform(extents, transform);
-
-  Vec3f contact;
-  FCL_REAL depth;
-  Vec3f normal;
-
-  tf1 = Transform3f();
-  tf2 = Transform3f();
-  contact.setValue(-2.5, 0, 0);
-  depth = 5;
-  normal.setValue(-1, 0, 0);
-  testShapeInersection(s, tf1, hs, tf2, GST_LIBCCD, true, &contact, &depth, &normal);
-
-  tf1 = transform;
-  tf2 = transform;
-  contact = transform.transform(Vec3f(-2.5, 0, 0));
-  depth = 5;
-  normal = transform.getRotation() * Vec3f(-1, 0, 0);
-  testShapeInersection(s, tf1, hs, tf2, GST_LIBCCD, true, &contact, &depth, &normal);
-
-  tf1 = Transform3f();
-  tf2 = Transform3f(Vec3f(2.5, 0, 0));
-  contact.setValue(-1.25, 0, 0);
-  depth = 7.5;
-  normal.setValue(-1, 0, 0);
-  testShapeInersection(s, tf1, hs, tf2, GST_LIBCCD, true, &contact, &depth, &normal);
-
-  tf1 = transform;
-  tf2 = transform * Transform3f(Vec3f(2.5, 0, 0));
-  contact = transform.transform(Vec3f(-1.25, 0, 0));
-  depth = 7.5;
-  normal = transform.getRotation() * Vec3f(-1, 0, 0);
-  testShapeInersection(s, tf1, hs, tf2, GST_LIBCCD, true, &contact, &depth, &normal);
-
-  tf1 = Transform3f();
-  tf2 = Transform3f(Vec3f(-2.5, 0, 0));
-  contact.setValue(-3.75, 0, 0);
-  depth = 2.5;
-  normal.setValue(-1, 0, 0);
-  testShapeInersection(s, tf1, hs, tf2, GST_LIBCCD, true, &contact, &depth, &normal);
-
-  tf1 = transform;
-  tf2 = transform * Transform3f(Vec3f(-2.5, 0, 0));
-  contact = transform.transform(Vec3f(-3.75, 0, 0));
-  depth = 2.5;
-  normal = transform.getRotation() * Vec3f(-1, 0, 0);
-  testShapeInersection(s, tf1, hs, tf2, GST_LIBCCD, true, &contact, &depth, &normal);
-
-  tf1 = Transform3f();
-  tf2 = Transform3f(Vec3f(5.1, 0, 0));
-  contact.setValue(0.05, 0, 0);
-  depth = 10.1;
-  normal.setValue(-1, 0, 0);
-  testShapeInersection(s, tf1, hs, tf2, GST_LIBCCD, true, &contact, &depth, &normal);
-
-  tf1 = transform;
-  tf2 = transform * Transform3f(Vec3f(5.1, 0, 0));
-  contact = transform.transform(Vec3f(0.05, 0, 0));
-  depth = 10.1;
-  normal = transform.getRotation() * Vec3f(-1, 0, 0);
-  testShapeInersection(s, tf1, hs, tf2, GST_LIBCCD, true, &contact, &depth, &normal);
-
-  tf1 = Transform3f();
-  tf2 = Transform3f(Vec3f(-5.1, 0, 0));
-  testShapeInersection(s, tf1, hs, tf2, GST_LIBCCD, false);
-
-  tf1 = transform;
-  tf2 = transform * Transform3f(Vec3f(-5.1, 0, 0));
-  testShapeInersection(s, tf1, hs, tf2, GST_LIBCCD, false);
-
-
-
-
-  hs = Halfspace(Vec3f(0, 1, 0), 0);
-
-  tf1 = Transform3f();
-  tf2 = Transform3f();
-  contact.setValue(0, -2.5, 0);
-  depth = 5;
-  normal.setValue(0, -1, 0);
-  testShapeInersection(s, tf1, hs, tf2, GST_LIBCCD, true, &contact, &depth, &normal);
-
-  tf1 = transform;
-  tf2 = transform;
-  contact = transform.transform(Vec3f(0, -2.5, 0));
-  depth = 5;
-  normal = transform.getRotation() * Vec3f(0, -1, 0);
-  testShapeInersection(s, tf1, hs, tf2, GST_LIBCCD, true, &contact, &depth, &normal);
-
-  tf1 = Transform3f();
-  tf2 = Transform3f(Vec3f(0, 2.5, 0));
-  contact.setValue(0, -1.25, 0);
-  depth = 7.5;
-  normal.setValue(0, -1, 0);
-  testShapeInersection(s, tf1, hs, tf2, GST_LIBCCD, true, &contact, &depth, &normal);
-
-  tf1 = transform;
-  tf2 = transform * Transform3f(Vec3f(0, 2.5, 0));
-  contact = transform.transform(Vec3f(0, -1.25, 0));
-  depth = 7.5;
-  normal = transform.getRotation() * Vec3f(0, -1, 0);
-  testShapeInersection(s, tf1, hs, tf2, GST_LIBCCD, true, &contact, &depth, &normal);
-
-  tf1 = Transform3f();
-  tf2 = Transform3f(Vec3f(0, -2.5, 0));
-  contact.setValue(0, -3.75, 0);
-  depth = 2.5;
-  normal.setValue(0, -1, 0);
-  testShapeInersection(s, tf1, hs, tf2, GST_LIBCCD, true, &contact, &depth, &normal);
-
-  tf1 = transform;
-  tf2 = transform * Transform3f(Vec3f(0, -2.5, 0));
-  contact = transform.transform(Vec3f(0, -3.75, 0));
-  depth = 2.5;
-  normal = transform.getRotation() * Vec3f(0, -1, 0);
-  testShapeInersection(s, tf1, hs, tf2, GST_LIBCCD, true, &contact, &depth, &normal);
-
-  tf1 = Transform3f();
-  tf2 = Transform3f(Vec3f(0, 5.1, 0));
-  contact.setValue(0, 0.05, 0);
-  depth = 10.1;
-  normal.setValue(0, -1, 0);
-  testShapeInersection(s, tf1, hs, tf2, GST_LIBCCD, true, &contact, &depth, &normal);
-
-  tf1 = transform;
-  tf2 = transform * Transform3f(Vec3f(0, 5.1, 0));
-  contact = transform.transform(Vec3f(0, 0.05, 0));
-  depth = 10.1;
-  normal = transform.getRotation() * Vec3f(0, -1, 0);
-  testShapeInersection(s, tf1, hs, tf2, GST_LIBCCD, true, &contact, &depth, &normal);
-
-  tf1 = Transform3f();
-  tf2 = Transform3f(Vec3f(0, -5.1, 0));
-  testShapeInersection(s, tf1, hs, tf2, GST_LIBCCD, false);
-
-  tf1 = transform;
-  tf2 = transform * Transform3f(Vec3f(0, -5.1, 0));
-  testShapeInersection(s, tf1, hs, tf2, GST_LIBCCD, false);
-
-
-
-
-  hs = Halfspace(Vec3f(0, 0, 1), 0);
-
-  tf1 = Transform3f();
-  tf2 = Transform3f();
-  contact.setValue(0, 0, -2.5);
-  depth = 5;
-  normal.setValue(0, 0, -1);
-  testShapeInersection(s, tf1, hs, tf2, GST_LIBCCD, true, &contact, &depth, &normal);
-
-  tf1 = transform;
-  tf2 = transform;
-  contact = transform.transform(Vec3f(0, 0, -2.5));
-  depth = 5;
-  normal = transform.getRotation() * Vec3f(0, 0, -1);
-  testShapeInersection(s, tf1, hs, tf2, GST_LIBCCD, true, &contact, &depth, &normal);
-
-  tf1 = Transform3f();
-  tf2 = Transform3f(Vec3f(0, 0, 2.5));
-  contact.setValue(0, 0, -1.25);
-  depth = 7.5;
-  normal.setValue(0, 0, -1);
-  testShapeInersection(s, tf1, hs, tf2, GST_LIBCCD, true, &contact, &depth, &normal);
-
-  tf1 = transform;
-  tf2 = transform * Transform3f(Vec3f(0, 0, 2.5));
-  contact = transform.transform(Vec3f(0, 0, -1.25));
-  depth = 7.5;
-  normal = transform.getRotation() * Vec3f(0, 0, -1);
-  testShapeInersection(s, tf1, hs, tf2, GST_LIBCCD, true, &contact, &depth, &normal);
-
-  tf1 = Transform3f();
-  tf2 = Transform3f(Vec3f(0, 0, -2.5));
-  contact.setValue(0, 0, -3.75);
-  depth = 2.5;
-  normal.setValue(0, 0, -1);
-  testShapeInersection(s, tf1, hs, tf2, GST_LIBCCD, true, &contact, &depth, &normal);
-
-  tf1 = transform;
-  tf2 = transform * Transform3f(Vec3f(0, 0, -2.5));
-  contact = transform.transform(Vec3f(0, 0, -3.75));
-  depth = 2.5;
-  normal = transform.getRotation() * Vec3f(0, 0, -1);
-  testShapeInersection(s, tf1, hs, tf2, GST_LIBCCD, true, &contact, &depth, &normal);
-
-  tf1 = Transform3f();
-  tf2 = Transform3f(Vec3f(0, 0, 5.1));
-  contact.setValue(0, 0, 0.05);
-  depth = 10.1;
-  normal.setValue(0, 0, -1);
-  testShapeInersection(s, tf1, hs, tf2, GST_LIBCCD, true, &contact, &depth, &normal);
-
-  tf1 = transform;
-  tf2 = transform * Transform3f(Vec3f(0, 0, 5.1));
-  contact = transform.transform(Vec3f(0, 0, 0.05));
-  depth = 10.1;
-  normal = transform.getRotation() * Vec3f(0, 0, -1);
-  testShapeInersection(s, tf1, hs, tf2, GST_LIBCCD, true, &contact, &depth, &normal);
-
-  tf1 = Transform3f();
-  tf2 = Transform3f(Vec3f(0, 0, -5.1));
-  testShapeInersection(s, tf1, hs, tf2, GST_LIBCCD, false);
-
-  tf1 = transform;
-  tf2 = transform * Transform3f(Vec3f(0, 0, -5.1));
-  testShapeInersection(s, tf1, hs, tf2, GST_LIBCCD, false);
->>>>>>> 7279e644
-}
-
-BOOST_AUTO_TEST_CASE(shapeIntersection_planecylinder)
-{
-  Cylinder s(5, 10);
-  Plane hs(Vec3f(1, 0, 0), 0);
-
-  Transform3f tf1;
-  Transform3f tf2;
-
-  Transform3f transform;
-  generateRandomTransform(extents, transform);
-
-  Vec3f contact;
-  FCL_REAL depth;
-  Vec3f normal;
-<<<<<<< HEAD
-  std::vector<ContactPoint> contacts;
-  bool res;
-
-  res = solver1.shapeIntersect(s, Transform3f(), hs, Transform3f(), &contacts);
-  getContactInfo(contacts, 0, contact, normal, depth);
-  BOOST_CHECK(res);
-  BOOST_CHECK(std::abs(depth - 5) < 0.001);
-  BOOST_CHECK(normal.equal(Vec3f(-1, 0, 0)) || normal.equal(Vec3f(1, 0, 0)));
-  BOOST_CHECK(contact.equal(Vec3f(0, 0, 0)));
-
-  contacts.clear();
-  res = solver1.shapeIntersect(s, transform, hs, transform, &contacts);
-  getContactInfo(contacts, 0, contact, normal, depth);
-  BOOST_CHECK(res);
-  BOOST_CHECK(std::abs(depth - 5) < 0.001);
-  BOOST_CHECK(normal.equal(transform.getQuatRotation().transform(Vec3f(-1, 0, 0))) || normal.equal(transform.getQuatRotation().transform(Vec3f(1, 0, 0))));
-  BOOST_CHECK(contact.equal(transform.transform(Vec3f(0, 0, 0))));
-
-  contacts.clear();
-  res = solver1.shapeIntersect(s, Transform3f(), hs, Transform3f(Vec3f(2.5, 0, 0)), &contacts);
-  getContactInfo(contacts, 0, contact, normal, depth);
-  BOOST_CHECK(res);
-  BOOST_CHECK(std::abs(depth - 2.5) < 0.001);
-  BOOST_CHECK(normal.equal(Vec3f(1, 0, 0)));
-  BOOST_CHECK(contact.equal(Vec3f(2.5, 0, -2.5)));
-
-  contacts.clear();
-  res = solver1.shapeIntersect(s, transform, hs, transform * Transform3f(Vec3f(2.5, 0, 0)), &contacts);
-  getContactInfo(contacts, 0, contact, normal, depth);
-  BOOST_CHECK(res);
-  BOOST_CHECK(std::abs(depth - 2.5) < 0.001);
-  BOOST_CHECK(normal.equal(transform.getQuatRotation().transform(Vec3f(1, 0, 0))));
-  BOOST_CHECK(contact.equal(transform.transform(Vec3f(2.5, 0, -2.5))));
-  
-  contacts.clear();
-  res = solver1.shapeIntersect(s, Transform3f(), hs, Transform3f(Vec3f(-2.5, 0, 0)), &contacts);
-  getContactInfo(contacts, 0, contact, normal, depth);
-  BOOST_CHECK(res);
-  BOOST_CHECK(std::abs(depth - 2.5) < 0.001);
-  BOOST_CHECK(normal.equal(Vec3f(-1, 0, 0)));
-  BOOST_CHECK(contact.equal(Vec3f(-2.5, 0, -2.5)));
-
-  contacts.clear();
-  res = solver1.shapeIntersect(s, transform, hs, transform * Transform3f(Vec3f(-2.5, 0, 0)), &contacts);
-  getContactInfo(contacts, 0, contact, normal, depth);
-  BOOST_CHECK(res);
-  BOOST_CHECK(std::abs(depth - 2.5) < 0.001);
-  BOOST_CHECK(normal.equal(transform.getQuatRotation().transform(Vec3f(-1, 0, 0))));
-  BOOST_CHECK(contact.equal(transform.transform(Vec3f(-2.5, 0, -2.5))));
-
-  res = solver1.shapeIntersect(s, Transform3f(), hs, Transform3f(Vec3f(5.1, 0, 0)), &contacts);
-  BOOST_CHECK_FALSE(res);
-
-  res = solver1.shapeIntersect(s, transform, hs, transform * Transform3f(Vec3f(5.1, 0, 0)), &contacts);
-  BOOST_CHECK_FALSE(res);
-
-  res = solver1.shapeIntersect(s, Transform3f(), hs, Transform3f(Vec3f(-5.1, 0, 0)), &contacts);
-  BOOST_CHECK_FALSE(res);
-
-  res = solver1.shapeIntersect(s, transform, hs, transform * Transform3f(Vec3f(-5.1, 0, 0)), &contacts);
-  BOOST_CHECK_FALSE(res);
-=======
-
-  tf1 = Transform3f();
-  tf2 = Transform3f();
-  contact.setValue(0, 0, 0);
-  depth = 5;
-  normal.setValue(1, 0, 0);  // (1, 0, 0) or (-1, 0, 0)
-  testShapeInersection(s, tf1, hs, tf2, GST_LIBCCD, true, &contact, &depth, &normal, true);
-
-  tf1 = transform;
-  tf2 = transform;
-  contact = transform.transform(Vec3f(0, 0, 0));
-  depth = 5;
-  normal = transform.getRotation() * Vec3f(1, 0, 0);  // (1, 0, 0) or (-1, 0, 0)
-  testShapeInersection(s, tf1, hs, tf2, GST_LIBCCD, true, &contact, &depth, &normal, true);
-
-  tf1 = Transform3f();
-  tf2 = Transform3f(Vec3f(2.5, 0, 0));
-  contact.setValue(2.5, 0, 0);
-  depth = 2.5;
-  normal.setValue(1, 0, 0);
-  testShapeInersection(s, tf1, hs, tf2, GST_LIBCCD, true, &contact, &depth, &normal);
-
-  tf1 = transform;
-  tf2 = transform * Transform3f(Vec3f(2.5, 0, 0));
-  contact = transform.transform(Vec3f(2.5, 0, 0));
-  depth = 2.5;
-  normal = transform.getRotation() * Vec3f(1, 0, 0);
-  testShapeInersection(s, tf1, hs, tf2, GST_LIBCCD, true, &contact, &depth, &normal);
-
-  tf1 = Transform3f();
-  tf2 = Transform3f(Vec3f(-2.5, 0, 0));
-  contact.setValue(-2.5, 0, 0);
-  depth = 2.5;
-  normal.setValue(-1, 0, 0);
-  testShapeInersection(s, tf1, hs, tf2, GST_LIBCCD, true, &contact, &depth, &normal);
-
-  tf1 = transform;
-  tf2 = transform * Transform3f(Vec3f(-2.5, 0, 0));
-  contact = transform.transform(Vec3f(-2.5, 0, 0));
-  depth = 2.5;
-  normal = transform.getRotation() * Vec3f(-1, 0, 0);
-  testShapeInersection(s, tf1, hs, tf2, GST_LIBCCD, true, &contact, &depth, &normal);
-
-  tf1 = Transform3f();
-  tf2 = Transform3f(Vec3f(5.1, 0, 0));
-  testShapeInersection(s, tf1, hs, tf2, GST_LIBCCD, false);
-
-  tf1 = transform;
-  tf2 = transform * Transform3f(Vec3f(5.1, 0, 0));
-  testShapeInersection(s, tf1, hs, tf2, GST_LIBCCD, false);
-
-  tf1 = Transform3f();
-  tf2 = Transform3f(Vec3f(-5.1, 0, 0));
-  testShapeInersection(s, tf1, hs, tf2, GST_LIBCCD, false);
-
-  tf1 = transform;
-  tf2 = transform * Transform3f(Vec3f(-5.1, 0, 0));
-  testShapeInersection(s, tf1, hs, tf2, GST_LIBCCD, false);
-
-
-
-
-  hs = Plane(Vec3f(0, 1, 0), 0);
-
-  tf1 = Transform3f();
-  tf2 = Transform3f();
-  contact.setValue(0, 0, 0);
-  depth = 5;
-  normal.setValue(0, 1, 0);  // (1, 0, 0) or (-1, 0, 0)
-  testShapeInersection(s, tf1, hs, tf2, GST_LIBCCD, true, &contact, &depth, &normal, true);
-
-  tf1 = transform;
-  tf2 = transform;
-  contact = transform.transform(Vec3f(0, 0, 0));
-  depth = 5;
-  normal = transform.getRotation() * Vec3f(0, 1, 0);  // (1, 0, 0) or (-1, 0, 0)
-  testShapeInersection(s, tf1, hs, tf2, GST_LIBCCD, true, &contact, &depth, &normal, true);
-
-  tf1 = Transform3f();
-  tf2 = Transform3f(Vec3f(0, 2.5, 0));
-  contact.setValue(0, 2.5, 0);
-  depth = 2.5;
-  normal.setValue(0, 1, 0);
-  testShapeInersection(s, tf1, hs, tf2, GST_LIBCCD, true, &contact, &depth, &normal);
-
-  tf1 = transform;
-  tf2 = transform * Transform3f(Vec3f(0, 2.5, 0));
-  contact = transform.transform(Vec3f(0, 2.5, 0));
-  depth = 2.5;
-  normal = transform.getRotation() * Vec3f(0, 1, 0);
-  testShapeInersection(s, tf1, hs, tf2, GST_LIBCCD, true, &contact, &depth, &normal);
-
-  tf1 = Transform3f();
-  tf2 = Transform3f(Vec3f(0, -2.5, 0));
-  contact.setValue(0, -2.5, 0);
-  depth = 2.5;
-  normal.setValue(0, -1, 0);
-  testShapeInersection(s, tf1, hs, tf2, GST_LIBCCD, true, &contact, &depth, &normal);
-
-  tf1 = transform;
-  tf2 = transform * Transform3f(Vec3f(0, -2.5, 0));
-  contact = transform.transform(Vec3f(0, -2.5, 0));
-  depth = 2.5;
-  normal = transform.getRotation() * Vec3f(0, -1, 0);
-  testShapeInersection(s, tf1, hs, tf2, GST_LIBCCD, true, &contact, &depth, &normal);
-
-  tf1 = Transform3f();
-  tf2 = Transform3f(Vec3f(0, 5.1, 0));
-  testShapeInersection(s, tf1, hs, tf2, GST_LIBCCD, false);
-
-  tf1 = transform;
-  tf2 = transform * Transform3f(Vec3f(0, 5.1, 0));
-  testShapeInersection(s, tf1, hs, tf2, GST_LIBCCD, false);
-
-  tf1 = Transform3f();
-  tf2 = Transform3f(Vec3f(0, -5.1, 0));
-  testShapeInersection(s, tf1, hs, tf2, GST_LIBCCD, false);
-
-  tf1 = transform;
-  tf2 = transform * Transform3f(Vec3f(0, -5.1, 0));
-  testShapeInersection(s, tf1, hs, tf2, GST_LIBCCD, false);
-
-
-
->>>>>>> 7279e644
-
-  hs = Plane(Vec3f(0, 0, 1), 0);
-
-  tf1 = Transform3f();
-  tf2 = Transform3f();
-  contact.setValue(0, 0, 0);
-  depth = 5;
-  normal.setValue(0, 0, 1);  // (1, 0, 0) or (-1, 0, 0)
-  testShapeInersection(s, tf1, hs, tf2, GST_LIBCCD, true, &contact, &depth, &normal, true);
-
-  tf1 = transform;
-  tf2 = transform;
-  contact = transform.transform(Vec3f(0, 0, 0));
-  depth = 5;
-  normal = transform.getRotation() * Vec3f(0, 0, 1);  // (1, 0, 0) or (-1, 0, 0)
-  testShapeInersection(s, tf1, hs, tf2, GST_LIBCCD, true, &contact, &depth, &normal, true);
-
-  tf1 = Transform3f();
-  tf2 = Transform3f(Vec3f(0, 0, 2.5));
-  contact.setValue(0, 0, 2.5);
-  depth = 2.5;
-  normal.setValue(0, 0, 1);
-  testShapeInersection(s, tf1, hs, tf2, GST_LIBCCD, true, &contact, &depth, &normal);
-
-  tf1 = transform;
-  tf2 = transform * Transform3f(Vec3f(0, 0, 2.5));
-  contact = transform.transform(Vec3f(0, 0, 2.5));
-  depth = 2.5;
-  normal = transform.getRotation() * Vec3f(0, 0, 1);
-  testShapeInersection(s, tf1, hs, tf2, GST_LIBCCD, true, &contact, &depth, &normal);
-
-  tf1 = Transform3f();
-  tf2 = Transform3f(Vec3f(0, 0, -2.5));
-  contact.setValue(0, 0, -2.5);
-  depth = 2.5;
-  normal.setValue(0, 0, -1);
-  testShapeInersection(s, tf1, hs, tf2, GST_LIBCCD, true, &contact, &depth, &normal);
-
-  tf1 = transform;
-  tf2 = transform * Transform3f(Vec3f(0, 0, -2.5));
-  contact = transform.transform(Vec3f(0, 0, -2.5));
-  depth = 2.5;
-  normal = transform.getRotation() * Vec3f(0, 0, -1);
-  testShapeInersection(s, tf1, hs, tf2, GST_LIBCCD, true, &contact, &depth, &normal);
-
-  tf1 = Transform3f();
-  tf2 = Transform3f(Vec3f(0, 0, 10.1));
-  testShapeInersection(s, tf1, hs, tf2, GST_LIBCCD, false);
-
-  tf1 = transform;
-  tf2 = transform * Transform3f(Vec3f(0, 0, 10.1));
-  testShapeInersection(s, tf1, hs, tf2, GST_LIBCCD, false);
-
-  tf1 = Transform3f();
-  tf2 = Transform3f(Vec3f(0, 0, -10.1));
-  testShapeInersection(s, tf1, hs, tf2, GST_LIBCCD, false);
-
-  tf1 = transform;
-  tf2 = transform * Transform3f(Vec3f(0, 0, -10.1));
-  testShapeInersection(s, tf1, hs, tf2, GST_LIBCCD, false);
-}
-
-
-BOOST_AUTO_TEST_CASE(shapeIntersection_halfspacecone)
-{
-  Cone s(5, 10);
-  Halfspace hs(Vec3f(1, 0, 0), 0);
-
-<<<<<<< HEAD
-  contacts.clear();
-  res = solver1.shapeIntersect(s, Transform3f(), hs, Transform3f(), &contacts);
-  getContactInfo(contacts, 0, contact, normal, depth);
-  BOOST_CHECK(res);
-  BOOST_CHECK(std::abs(depth - 5) < 0.001);
-  BOOST_CHECK(normal.equal(Vec3f(0, -1, 0)) || normal.equal(Vec3f(0, 1, 0)));
-  BOOST_CHECK(contact.equal(Vec3f(0, 0, 0)));
-
-  contacts.clear();
-  res = solver1.shapeIntersect(s, transform, hs, transform, &contacts);
-  getContactInfo(contacts, 0, contact, normal, depth);
-  BOOST_CHECK(res);
-  BOOST_CHECK(std::abs(depth - 5) < 0.001);
-  BOOST_CHECK(normal.equal(transform.getQuatRotation().transform(Vec3f(0, -1, 0))) || normal.equal(transform.getQuatRotation().transform(Vec3f(0, 1, 0))));
-  BOOST_CHECK(contact.equal(transform.transform(Vec3f(0, 0, 0))));
-
-  contacts.clear();
-  res = solver1.shapeIntersect(s, Transform3f(), hs, Transform3f(Vec3f(0, 2.5, 0)), &contacts);
-  getContactInfo(contacts, 0, contact, normal, depth);
-  BOOST_CHECK(res);
-  BOOST_CHECK(std::abs(depth - 2.5) < 0.001);
-  BOOST_CHECK(normal.equal(Vec3f(0, 1, 0)));
-  BOOST_CHECK(contact.equal(Vec3f(0, 2.5, -2.5)));
-
-  contacts.clear();
-  res = solver1.shapeIntersect(s, transform, hs, transform * Transform3f(Vec3f(0, 2.5, 0)), &contacts);
-  getContactInfo(contacts, 0, contact, normal, depth);
-  BOOST_CHECK(res);
-  BOOST_CHECK(std::abs(depth - 2.5) < 0.001);
-  BOOST_CHECK(normal.equal(transform.getQuatRotation().transform(Vec3f(0, 1, 0))));
-  BOOST_CHECK(contact.equal(transform.transform(Vec3f(0, 2.5, -2.5))));
-
-  contacts.clear();
-  res = solver1.shapeIntersect(s, Transform3f(), hs, Transform3f(Vec3f(0, -2.5, 0)), &contacts);
-  getContactInfo(contacts, 0, contact, normal, depth);
-  BOOST_CHECK(res);
-  BOOST_CHECK(std::abs(depth - 2.5) < 0.001);
-  BOOST_CHECK(normal.equal(Vec3f(0, -1, 0)));
-  BOOST_CHECK(contact.equal(Vec3f(0, -2.5, -2.5)));
-
-  contacts.clear();
-  res = solver1.shapeIntersect(s, transform, hs, transform * Transform3f(Vec3f(0, -2.5, 0)), &contacts);
-  getContactInfo(contacts, 0, contact, normal, depth);
-  BOOST_CHECK(res);
-  BOOST_CHECK(std::abs(depth - 2.5) < 0.001);
-  BOOST_CHECK(normal.equal(transform.getQuatRotation().transform(Vec3f(0, -1, 0))));
-  BOOST_CHECK(contact.equal(transform.transform(Vec3f(0, -2.5, -2.5))));
-
-  res = solver1.shapeIntersect(s, Transform3f(), hs, Transform3f(Vec3f(0, 5.1, 0)), &contacts);
-  BOOST_CHECK_FALSE(res);
-
-  res = solver1.shapeIntersect(s, transform, hs, transform * Transform3f(Vec3f(0, 5.1, 0)), &contacts);
-  BOOST_CHECK_FALSE(res);
-
-  res = solver1.shapeIntersect(s, Transform3f(), hs, Transform3f(Vec3f(0, -5.1, 0)), &contacts);
-  BOOST_CHECK_FALSE(res);
-
-  res = solver1.shapeIntersect(s, transform, hs, transform * Transform3f(Vec3f(0, -5.1, 0)), &contacts);
-  BOOST_CHECK_FALSE(res);
-=======
-  Transform3f tf1;
-  Transform3f tf2;
-
-  Transform3f transform;
-  generateRandomTransform(extents, transform);
-
-  Vec3f contact;
-  FCL_REAL depth;
-  Vec3f normal;
-
-  tf1 = Transform3f();
-  tf2 = Transform3f();
-  contact.setValue(-2.5, 0, -5);
-  depth = 5;
-  normal.setValue(-1, 0, 0);
-  testShapeInersection(s, tf1, hs, tf2, GST_LIBCCD, true, &contact, &depth, &normal);
-
-  tf1 = transform;
-  tf2 = transform;
-  contact = transform.transform(Vec3f(-2.5, 0, -5));
-  depth = 5;
-  normal = transform.getRotation() * Vec3f(-1, 0, 0);
-  testShapeInersection(s, tf1, hs, tf2, GST_LIBCCD, true, &contact, &depth, &normal);
-
-  tf1 = Transform3f();
-  tf2 = Transform3f(Vec3f(2.5, 0, 0));
-  contact.setValue(-1.25, 0, -5);
-  depth = 7.5;
-  normal.setValue(-1, 0, 0);
-  testShapeInersection(s, tf1, hs, tf2, GST_LIBCCD, true, &contact, &depth, &normal);
-
-  tf1 = transform;
-  tf2 = transform * Transform3f(Vec3f(2.5, 0, 0));
-  contact = transform.transform(Vec3f(-1.25, 0, -5));
-  depth = 7.5;
-  normal = transform.getRotation() * Vec3f(-1, 0, 0);
-  testShapeInersection(s, tf1, hs, tf2, GST_LIBCCD, true, &contact, &depth, &normal);
-
-  tf1 = Transform3f();
-  tf2 = Transform3f(Vec3f(-2.5, 0, 0));
-  contact.setValue(-3.75, 0, -5);
-  depth = 2.5;
-  normal.setValue(-1, 0, 0);
-  testShapeInersection(s, tf1, hs, tf2, GST_LIBCCD, true, &contact, &depth, &normal);
-
-  tf1 = transform;
-  tf2 = transform * Transform3f(Vec3f(-2.5, 0, 0));
-  contact = transform.transform(Vec3f(-3.75, 0, -5));
-  depth = 2.5;
-  normal = transform.getRotation() * Vec3f(-1, 0, 0);
-  testShapeInersection(s, tf1, hs, tf2, GST_LIBCCD, true, &contact, &depth, &normal);
-
-  tf1 = Transform3f();
-  tf2 = Transform3f(Vec3f(5.1, 0, 0));
-  contact.setValue(0.05, 0, -5);
-  depth = 10.1;
-  normal.setValue(-1, 0, 0);
-  testShapeInersection(s, tf1, hs, tf2, GST_LIBCCD, true, &contact, &depth, &normal);
-
-  tf1 = transform;
-  tf2 = transform * Transform3f(Vec3f(5.1, 0, 0));
-  contact = transform.transform(Vec3f(0.05, 0, -5));
-  depth = 10.1;
-  normal = transform.getRotation() * Vec3f(-1, 0, 0);
-  testShapeInersection(s, tf1, hs, tf2, GST_LIBCCD, true, &contact, &depth, &normal);
-
-  tf1 = Transform3f();
-  tf2 = Transform3f(Vec3f(-5.1, 0, 0));
-  testShapeInersection(s, tf1, hs, tf2, GST_LIBCCD, false);
-
-  tf1 = transform;
-  tf2 = transform * Transform3f(Vec3f(-5.1, 0, 0));
-  testShapeInersection(s, tf1, hs, tf2, GST_LIBCCD, false);
-
-
-
-
-  hs = Halfspace(Vec3f(0, 1, 0), 0);
-
-  tf1 = Transform3f();
-  tf2 = Transform3f();
-  contact.setValue(0, -2.5, -5);
-  depth = 5;
-  normal.setValue(0, -1, 0);
-  testShapeInersection(s, tf1, hs, tf2, GST_LIBCCD, true, &contact, &depth, &normal);
-
-  tf1 = transform;
-  tf2 = transform;
-  contact = transform.transform(Vec3f(0, -2.5, -5));
-  depth = 5;
-  normal = transform.getRotation() * Vec3f(0, -1, 0);
-  testShapeInersection(s, tf1, hs, tf2, GST_LIBCCD, true, &contact, &depth, &normal);
-
-  tf1 = Transform3f();
-  tf2 = Transform3f(Vec3f(0, 2.5, 0));
-  contact.setValue(0, -1.25, -5);
-  depth = 7.5;
-  normal.setValue(0, -1, 0);
-  testShapeInersection(s, tf1, hs, tf2, GST_LIBCCD, true, &contact, &depth, &normal);
-
-  tf1 = transform;
-  tf2 = transform * Transform3f(Vec3f(0, 2.5, 0));
-  contact = transform.transform(Vec3f(0, -1.25, -5));
-  depth = 7.5;
-  normal = transform.getRotation() * Vec3f(0, -1, 0);
-  testShapeInersection(s, tf1, hs, tf2, GST_LIBCCD, true, &contact, &depth, &normal);
-
-  tf1 = Transform3f();
-  tf2 = Transform3f(Vec3f(0, -2.5, 0));
-  contact.setValue(0, -3.75, -5);
-  depth = 2.5;
-  normal.setValue(0, -1, 0);
-  testShapeInersection(s, tf1, hs, tf2, GST_LIBCCD, true, &contact, &depth, &normal);
-
-  tf1 = transform;
-  tf2 = transform * Transform3f(Vec3f(0, -2.5, 0));
-  contact = transform.transform(Vec3f(0, -3.75, -5));
-  depth = 2.5;
-  normal = transform.getRotation() * Vec3f(0, -1, 0);
-  testShapeInersection(s, tf1, hs, tf2, GST_LIBCCD, true, &contact, &depth, &normal);
-
-  tf1 = Transform3f();
-  tf2 = Transform3f(Vec3f(0, 5.1, 0));
-  contact.setValue(0, 0.05, -5);
-  depth = 10.1;
-  normal.setValue(0, -1, 0);
-  testShapeInersection(s, tf1, hs, tf2, GST_LIBCCD, true, &contact, &depth, &normal);
-
-  tf1 = transform;
-  tf2 = transform * Transform3f(Vec3f(0, 5.1, 0));
-  contact = transform.transform(Vec3f(0, 0.05, -5));
-  depth = 10.1;
-  normal = transform.getRotation() * Vec3f(0, -1, 0);
-  testShapeInersection(s, tf1, hs, tf2, GST_LIBCCD, true, &contact, &depth, &normal);
-
-  tf1 = Transform3f();
-  tf2 = Transform3f(Vec3f(0, -5.1, 0));
-  testShapeInersection(s, tf1, hs, tf2, GST_LIBCCD, false);
-
-  tf1 = transform;
-  tf2 = transform * Transform3f(Vec3f(0, -5.1, 0));
-  testShapeInersection(s, tf1, hs, tf2, GST_LIBCCD, false);
-
->>>>>>> 7279e644
-
-
-
-  hs = Halfspace(Vec3f(0, 0, 1), 0);
-
-  tf1 = Transform3f();
-  tf2 = Transform3f();
-  contact.setValue(0, 0, -2.5);
-  depth = 5;
-  normal.setValue(0, 0, -1);
-  testShapeInersection(s, tf1, hs, tf2, GST_LIBCCD, true, &contact, &depth, &normal);
-
-  tf1 = transform;
-  tf2 = transform;
-  contact = transform.transform(Vec3f(0, 0, -2.5));
-  depth = 5;
-  normal = transform.getRotation() * Vec3f(0, 0, -1);
-  testShapeInersection(s, tf1, hs, tf2, GST_LIBCCD, true, &contact, &depth, &normal);
-
-  tf1 = Transform3f();
-  tf2 = Transform3f(Vec3f(0, 0, 2.5));
-  contact.setValue(0, 0, -1.25);
-  depth = 7.5;
-  normal.setValue(0, 0, -1);
-  testShapeInersection(s, tf1, hs, tf2, GST_LIBCCD, true, &contact, &depth, &normal);
-
-  tf1 = transform;
-  tf2 = transform * Transform3f(Vec3f(0, 0, 2.5));
-  contact = transform.transform(Vec3f(0, 0, -1.25));
-  depth = 7.5;
-  normal = transform.getRotation() * Vec3f(0, 0, -1);
-  testShapeInersection(s, tf1, hs, tf2, GST_LIBCCD, true, &contact, &depth, &normal);
-
-  tf1 = Transform3f();
-  tf2 = Transform3f(Vec3f(0, 0, -2.5));
-  contact.setValue(0, 0, -3.75);
-  depth = 2.5;
-  normal.setValue(0, 0, -1);
-  testShapeInersection(s, tf1, hs, tf2, GST_LIBCCD, true, &contact, &depth, &normal);
-
-  tf1 = transform;
-  tf2 = transform * Transform3f(Vec3f(0, 0, -2.5));
-  contact = transform.transform(Vec3f(0, 0, -3.75));
-  depth = 2.5;
-  normal = transform.getRotation() * Vec3f(0, 0, -1);
-  testShapeInersection(s, tf1, hs, tf2, GST_LIBCCD, true, &contact, &depth, &normal);
-
-  tf1 = Transform3f();
-  tf2 = Transform3f(Vec3f(0, 0, 5.1));
-  contact.setValue(0, 0, 0.05);
-  depth = 10.1;
-  normal.setValue(0, 0, -1);
-  testShapeInersection(s, tf1, hs, tf2, GST_LIBCCD, true, &contact, &depth, &normal);
-
-  tf1 = transform;
-  tf2 = transform * Transform3f(Vec3f(0, 0, 5.1));
-  contact = transform.transform(Vec3f(0, 0, 0.05));
-  depth = 10.1;
-  normal = transform.getRotation() * Vec3f(0, 0, -1);
-  testShapeInersection(s, tf1, hs, tf2, GST_LIBCCD, true, &contact, &depth, &normal);
-
-  tf1 = Transform3f();
-  tf2 = Transform3f(Vec3f(0, 0, -5.1));
-  testShapeInersection(s, tf1, hs, tf2, GST_LIBCCD, false);
-
-  tf1 = transform;
-  tf2 = transform * Transform3f(Vec3f(0, 0, -5.1));
-  testShapeInersection(s, tf1, hs, tf2, GST_LIBCCD, false);
-}
-
-BOOST_AUTO_TEST_CASE(shapeIntersection_planecone)
-{
-  Cone s(5, 10);
-  Plane hs(Vec3f(1, 0, 0), 0);
-
-  Transform3f tf1;
-  Transform3f tf2;
-
-  Transform3f transform;
-  generateRandomTransform(extents, transform);
-
-  Vec3f contact;
-  FCL_REAL depth;
-  Vec3f normal;
-
-  tf1 = Transform3f();
-  tf2 = Transform3f();
-  contact.setValue(0, 0, 0);
-  depth = 5;
-  normal.setValue(1, 0, 0);  // (1, 0, 0) or (-1, 0, 0)
-  testShapeInersection(s, tf1, hs, tf2, GST_LIBCCD, true, &contact, &depth, &normal, true);
-
-  tf1 = transform;
-  tf2 = transform;
-  contact = transform.transform(Vec3f(0, 0, 0));
-  depth = 5;
-  normal = transform.getRotation() * Vec3f(-1, 0, 0);  // (1, 0, 0) or (-1, 0, 0)
-  testShapeInersection(s, tf1, hs, tf2, GST_LIBCCD, true, &contact, &depth, &normal, true);
-
-  tf1 = Transform3f();
-  tf2 = Transform3f(Vec3f(2.5, 0, 0));
-  contact.setValue(2.5, 0, -2.5);
-  depth = 2.5;
-  normal.setValue(1, 0, 0);
-  testShapeInersection(s, tf1, hs, tf2, GST_LIBCCD, true, &contact, &depth, &normal);
-
-  tf1 = transform;
-  tf2 = transform * Transform3f(Vec3f(2.5, 0, 0));
-  contact = transform.transform(Vec3f(2.5, 0, -2.5));
-  depth = 2.5;
-  normal = transform.getRotation() * Vec3f(1, 0, 0);
-  testShapeInersection(s, tf1, hs, tf2, GST_LIBCCD, true, &contact, &depth, &normal);
-
-  tf1 = Transform3f();
-  tf2 = Transform3f(Vec3f(-2.5, 0, 0));
-  contact.setValue(-2.5, 0, -2.5);
-  depth = 2.5;
-  normal.setValue(-1, 0, 0);
-  testShapeInersection(s, tf1, hs, tf2, GST_LIBCCD, true, &contact, &depth, &normal);
-
-  tf1 = transform;
-  tf2 = transform * Transform3f(Vec3f(-2.5, 0, 0));
-  contact = transform.transform(Vec3f(-2.5, 0, -2.5));
-  depth = 2.5;
-  normal = transform.getRotation() * Vec3f(-1, 0, 0);
-  testShapeInersection(s, tf1, hs, tf2, GST_LIBCCD, true, &contact, &depth, &normal);
-
-  tf1 = Transform3f();
-  tf2 = Transform3f(Vec3f(5.1, 0, 0));
-  testShapeInersection(s, tf1, hs, tf2, GST_LIBCCD, false);
-
-  tf1 = transform;
-  tf2 = transform * Transform3f(Vec3f(5.1, 0, 0));
-  testShapeInersection(s, tf1, hs, tf2, GST_LIBCCD, false);
-
-  tf1 = Transform3f();
-  tf2 = Transform3f(Vec3f(-5.1, 0, 0));
-  testShapeInersection(s, tf1, hs, tf2, GST_LIBCCD, false);
-
-  tf1 = transform;
-  tf2 = transform * Transform3f(Vec3f(-5.1, 0, 0));
-  testShapeInersection(s, tf1, hs, tf2, GST_LIBCCD, false);
-
-<<<<<<< HEAD
-  contacts.clear();
-  res = solver1.shapeIntersect(s, Transform3f(), hs, Transform3f(), &contacts);
-  getContactInfo(contacts, 0, contact, normal, depth);
-  BOOST_CHECK(res);
-  BOOST_CHECK(std::abs(depth - 5) < 0.001);
-  BOOST_CHECK(normal.equal(Vec3f(0, 0, -1)) || normal.equal(Vec3f(0, 0, 1)));
-  BOOST_CHECK(contact.equal(Vec3f(0, 0, 0)));
-
-  contacts.clear();
-  res = solver1.shapeIntersect(s, transform, hs, transform, &contacts);
-  getContactInfo(contacts, 0, contact, normal, depth);
-  BOOST_CHECK(res);
-  BOOST_CHECK(std::abs(depth - 5) < 0.001);
-  BOOST_CHECK(normal.equal(transform.getQuatRotation().transform(Vec3f(0, 0, -1))) || normal.equal(transform.getQuatRotation().transform(Vec3f(0, 0, 1))));
-  BOOST_CHECK(contact.equal(transform.transform(Vec3f(0, 0, 0))));
-
-  contacts.clear();
-  res = solver1.shapeIntersect(s, Transform3f(), hs, Transform3f(Vec3f(0, 0, 2.5)), &contacts);
-  getContactInfo(contacts, 0, contact, normal, depth);
-  BOOST_CHECK(res);
-  BOOST_CHECK(std::abs(depth - 2.5) < 0.001);
-  BOOST_CHECK(normal.equal(Vec3f(0, 0, 1)));
-  BOOST_CHECK(contact.equal(Vec3f(0, 0, 2.5)));
-
-  contacts.clear();
-  res = solver1.shapeIntersect(s, transform, hs, transform * Transform3f(Vec3f(0, 0, 2.5)), &contacts);
-  getContactInfo(contacts, 0, contact, normal, depth);
-  BOOST_CHECK(res);
-  BOOST_CHECK(std::abs(depth - 2.5) < 0.001);
-  BOOST_CHECK(normal.equal(transform.getQuatRotation().transform(Vec3f(0, 0, 1))));
-  BOOST_CHECK(contact.equal(transform.transform(Vec3f(0, 0, 2.5))));
-
-  contacts.clear();
-  res = solver1.shapeIntersect(s, Transform3f(), hs, Transform3f(Vec3f(0, 0, -2.5)), &contacts);
-  getContactInfo(contacts, 0, contact, normal, depth);
-  BOOST_CHECK(res);
-  BOOST_CHECK(std::abs(depth - 2.5) < 0.001);
-  BOOST_CHECK(normal.equal(Vec3f(0, 0, -1)));
-  BOOST_CHECK(contact.equal(Vec3f(0, 0, -2.5)));
-
-  contacts.clear();
-  res = solver1.shapeIntersect(s, transform, hs, transform * Transform3f(Vec3f(0, 0, -2.5)), &contacts);
-  getContactInfo(contacts, 0, contact, normal, depth);
-  BOOST_CHECK(res);
-  BOOST_CHECK(std::abs(depth - 2.5) < 0.001);
-  BOOST_CHECK(normal.equal(transform.getQuatRotation().transform(Vec3f(0, 0, -1))));
-  BOOST_CHECK(contact.equal(transform.transform(Vec3f(0, 0, -2.5))));
-
-  res = solver1.shapeIntersect(s, Transform3f(), hs, Transform3f(Vec3f(0, 0, 10.1)), &contacts);
-  BOOST_CHECK_FALSE(res);
-
-  res = solver1.shapeIntersect(s, transform, hs, transform * Transform3f(Vec3f(0, 0, 10.1)), &contacts);
-  BOOST_CHECK_FALSE(res);
-
-  res = solver1.shapeIntersect(s, Transform3f(), hs, Transform3f(Vec3f(0, 0, -10.1)), &contacts);
-  BOOST_CHECK_FALSE(res);
-
-  res = solver1.shapeIntersect(s, transform, hs, transform * Transform3f(Vec3f(0, 0, -10.1)), &contacts);
-  BOOST_CHECK_FALSE(res);
-=======
-
-
-
-  hs = Plane(Vec3f(0, 1, 0), 0);
-
-  tf1 = Transform3f();
-  tf2 = Transform3f();
-  contact.setValue(0, 0, 0);
-  depth = 5;
-  normal.setValue(0, 1, 0);  // (1, 0, 0) or (-1, 0, 0)
-  testShapeInersection(s, tf1, hs, tf2, GST_LIBCCD, true, &contact, &depth, &normal, true);
-
-  tf1 = transform;
-  tf2 = transform;
-  contact = transform.transform(Vec3f(0, 0, 0));
-  depth = 5;
-  normal = transform.getRotation() * Vec3f(0, 1, 0);  // (1, 0, 0) or (-1, 0, 0)
-  testShapeInersection(s, tf1, hs, tf2, GST_LIBCCD, true, &contact, &depth, &normal, true);
-
-  tf1 = Transform3f();
-  tf2 = Transform3f(Vec3f(0, 2.5, 0));
-  contact.setValue(0, 2.5, -2.5);
-  depth = 2.5;
-  normal.setValue(0, 1, 0);
-  testShapeInersection(s, tf1, hs, tf2, GST_LIBCCD, true, &contact, &depth, &normal);
-
-  tf1 = transform;
-  tf2 = transform * Transform3f(Vec3f(0, 2.5, 0));
-  contact = transform.transform(Vec3f(0, 2.5, -2.5));
-  depth = 2.5;
-  normal = transform.getRotation() * Vec3f(0, 1, 0);
-  testShapeInersection(s, tf1, hs, tf2, GST_LIBCCD, true, &contact, &depth, &normal);
-
-  tf1 = Transform3f();
-  tf2 = Transform3f(Vec3f(0, -2.5, 0));
-  contact.setValue(0, -2.5, -2.5);
-  depth = 2.5;
-  normal.setValue(0, -1, 0);
-  testShapeInersection(s, tf1, hs, tf2, GST_LIBCCD, true, &contact, &depth, &normal);
-
-  tf1 = transform;
-  tf2 = transform * Transform3f(Vec3f(0, -2.5, 0));
-  contact = transform.transform(Vec3f(0, -2.5, -2.5));
-  depth = 2.5;
-  normal = transform.getRotation() * Vec3f(0, -1, 0);
-  testShapeInersection(s, tf1, hs, tf2, GST_LIBCCD, true, &contact, &depth, &normal);
-
-  tf1 = Transform3f();
-  tf2 = Transform3f(Vec3f(0, 5.1, 0));
-  testShapeInersection(s, tf1, hs, tf2, GST_LIBCCD, false);
-
-  tf1 = transform;
-  tf2 = transform * Transform3f(Vec3f(0, 5.1, 0));
-  testShapeInersection(s, tf1, hs, tf2, GST_LIBCCD, false);
-
-  tf1 = Transform3f();
-  tf2 = Transform3f(Vec3f(0, -5.1, 0));
-  testShapeInersection(s, tf1, hs, tf2, GST_LIBCCD, false);
-
-  tf1 = transform;
-  tf2 = transform * Transform3f(Vec3f(0, -5.1, 0));
-  testShapeInersection(s, tf1, hs, tf2, GST_LIBCCD, false);
-
-
-
-
-  hs = Plane(Vec3f(0, 0, 1), 0);
-
-  tf1 = Transform3f();
-  tf2 = Transform3f();
-  contact.setValue(0, 0, 0);
-  depth = 5;
-  normal.setValue(0, 0, 1);  // (1, 0, 0) or (-1, 0, 0)
-  testShapeInersection(s, tf1, hs, tf2, GST_LIBCCD, true, &contact, &depth, &normal, true);
-
-  tf1 = transform;
-  tf2 = transform;
-  contact = transform.transform(Vec3f(0, 0, 0));
-  depth = 5;
-  normal = transform.getRotation() * Vec3f(0, 0, 1);  // (1, 0, 0) or (-1, 0, 0)
-  testShapeInersection(s, tf1, hs, tf2, GST_LIBCCD, true, &contact, &depth, &normal, true);
-
-  tf1 = Transform3f();
-  tf2 = Transform3f(Vec3f(0, 0, 2.5));
-  contact.setValue(0, 0, 2.5);
-  depth = 2.5;
-  normal.setValue(0, 0, 1);
-  testShapeInersection(s, tf1, hs, tf2, GST_LIBCCD, true, &contact, &depth, &normal);
-
-  tf1 = transform;
-  tf2 = transform * Transform3f(Vec3f(0, 0, 2.5));
-  contact = transform.transform(Vec3f(0, 0, 2.5));
-  depth = 2.5;
-  normal = transform.getRotation() * Vec3f(0, 0, 1);
-  testShapeInersection(s, tf1, hs, tf2, GST_LIBCCD, true, &contact, &depth, &normal);
-
-  tf1 = Transform3f();
-  tf2 = Transform3f(Vec3f(0, 0, -2.5));
-  contact.setValue(0, 0, -2.5);
-  depth = 2.5;
-  normal.setValue(0, 0, -1);
-  testShapeInersection(s, tf1, hs, tf2, GST_LIBCCD, true, &contact, &depth, &normal);
-
-  tf1 = transform;
-  tf2 = transform * Transform3f(Vec3f(0, 0, -2.5));
-  contact = transform.transform(Vec3f(0, 0, -2.5));
-  depth = 2.5;
-  normal = transform.getRotation() * Vec3f(0, 0, -1);
-  testShapeInersection(s, tf1, hs, tf2, GST_LIBCCD, true, &contact, &depth, &normal);
-
-  tf1 = Transform3f();
-  tf2 = Transform3f(Vec3f(0, 0, 10.1));
-  testShapeInersection(s, tf1, hs, tf2, GST_LIBCCD, false);
-
-  tf1 = transform;
-  tf2 = transform * Transform3f(Vec3f(0, 0, 10.1));
-  testShapeInersection(s, tf1, hs, tf2, GST_LIBCCD, false);
-
-  tf1 = Transform3f();
-  tf2 = Transform3f(Vec3f(0, 0, -10.1));
-  testShapeInersection(s, tf1, hs, tf2, GST_LIBCCD, false);
-
-  tf1 = transform;
-  tf2 = transform * Transform3f(Vec3f(0, 0, -10.1));
-  testShapeInersection(s, tf1, hs, tf2, GST_LIBCCD, false);
->>>>>>> 7279e644
-}
-
-
-
-BOOST_AUTO_TEST_CASE(shapeDistance_spheresphere)
-{
-  Sphere s1(20);
-  Sphere s2(10);
-
-  Transform3f transform;
-  //generateRandomTransform(extents, transform);
-
-  bool res;
-  FCL_REAL dist = -1;
-  Vec3f closest_p1, closest_p2;
-  res = solver1.shapeDistance(s1, Transform3f(), s2, Transform3f(Vec3f(0, 40, 0)), &dist, &closest_p1, &closest_p2);
-  BOOST_CHECK(fabs(dist - 10) < 0.001);
-  BOOST_CHECK(res);
-
-  res = solver1.shapeDistance(s1, Transform3f(), s2, Transform3f(Vec3f(30.1, 0, 0)), &dist);
-  BOOST_CHECK(fabs(dist - 0.1) < 0.001);
-  BOOST_CHECK(res);
-
-  res = solver1.shapeDistance(s1, Transform3f(), s2, Transform3f(Vec3f(29.9, 0, 0)), &dist);
-  BOOST_CHECK(dist < 0);
-  BOOST_CHECK_FALSE(res);
-
-  res = solver1.shapeDistance(s1, Transform3f(Vec3f(40, 0, 0)), s2, Transform3f(), &dist);
-  BOOST_CHECK(fabs(dist - 10) < 0.001);
-  BOOST_CHECK(res);
-
-  res = solver1.shapeDistance(s1, Transform3f(Vec3f(30.1, 0, 0)), s2, Transform3f(), &dist);
-  BOOST_CHECK(fabs(dist - 0.1) < 0.001);
-  BOOST_CHECK(res);
-
-  res = solver1.shapeDistance(s1, Transform3f(Vec3f(29.9, 0, 0)), s2, Transform3f(), &dist);
-  BOOST_CHECK(dist < 0);
-  BOOST_CHECK_FALSE(res);
-
-
-  res = solver1.shapeDistance(s1, transform, s2, transform * Transform3f(Vec3f(40, 0, 0)), &dist);
-  // this is one problem: the precise is low sometimes
-  BOOST_CHECK(fabs(dist - 10) < 0.1);
-  BOOST_CHECK(res);
-
-  res = solver1.shapeDistance(s1, transform, s2, transform * Transform3f(Vec3f(30.1, 0, 0)), &dist);
-  BOOST_CHECK(fabs(dist - 0.1) < 0.06);
-  BOOST_CHECK(res);
-
-  res = solver1.shapeDistance(s1, transform, s2, transform * Transform3f(Vec3f(29.9, 0, 0)), &dist);
-  BOOST_CHECK(dist < 0);
-  BOOST_CHECK_FALSE(res);
-
-  res = solver1.shapeDistance(s1, transform * Transform3f(Vec3f(40, 0, 0)), s2, transform, &dist);
-  BOOST_CHECK(fabs(dist - 10) < 0.1);
-  BOOST_CHECK(res);
-
-  res = solver1.shapeDistance(s1, transform * Transform3f(Vec3f(30.1, 0, 0)), s2, transform, &dist);
-  BOOST_CHECK(fabs(dist - 0.1) < 0.1);
-  BOOST_CHECK(res);
-
-  res = solver1.shapeDistance(s1, transform * Transform3f(Vec3f(29.9, 0, 0)), s2, transform, &dist);
-  BOOST_CHECK(dist < 0);
-  BOOST_CHECK_FALSE(res);
-}
-
-BOOST_AUTO_TEST_CASE(shapeDistance_boxbox)
-{
-  Box s1(20, 40, 50);
-  Box s2(10, 10, 10);
-  Vec3f closest_p1, closest_p2;
-
-  Transform3f transform;
-  //generateRandomTransform(extents, transform);
-
-  bool res;
-  FCL_REAL dist;
-
-  res = solver1.shapeDistance(s1, Transform3f(), s2, Transform3f(), &dist);
-  BOOST_CHECK(dist < 0);
-  BOOST_CHECK_FALSE(res);
-
-  res = solver1.shapeDistance(s1, transform, s2, transform, &dist);
-  BOOST_CHECK(dist < 0);
-  BOOST_CHECK_FALSE(res);
-
-  res = solver1.shapeDistance(s2, Transform3f(), s2, Transform3f(Vec3f(10.1, 0, 0)), &dist, &closest_p1, &closest_p2);
-  BOOST_CHECK(fabs(dist - 0.1) < 0.001);
-  BOOST_CHECK(res);
-
-  res = solver1.shapeDistance(s2, Transform3f(), s2, Transform3f(Vec3f(20.1, 0, 0)), &dist, &closest_p1, &closest_p2);
-  BOOST_CHECK(fabs(dist - 10.1) < 0.001);
-  BOOST_CHECK(res);
-
-  res = solver1.shapeDistance(s2, Transform3f(), s2, Transform3f(Vec3f(0, 20.2, 0)), &dist, &closest_p1, &closest_p2);
-  BOOST_CHECK(fabs(dist - 10.2) < 0.001);
-  BOOST_CHECK(res);
-
-  res = solver1.shapeDistance(s2, Transform3f(), s2, Transform3f(Vec3f(10.1, 10.1, 0)), &dist, &closest_p1, &closest_p2);
-  BOOST_CHECK(fabs(dist - 0.1 * 1.414) < 0.001);
-  BOOST_CHECK(res);
-
-  res = solver2.shapeDistance(s2, Transform3f(), s2, Transform3f(Vec3f(10.1, 0, 0)), &dist, &closest_p1, &closest_p2);
-  BOOST_CHECK(fabs(dist - 0.1) < 0.001);
-  BOOST_CHECK(res);
-
-  res = solver2.shapeDistance(s2, Transform3f(), s2, Transform3f(Vec3f(20.1, 0, 0)), &dist, &closest_p1, &closest_p2);
-  BOOST_CHECK(fabs(dist - 10.1) < 0.001);
-  BOOST_CHECK(res);
-
-  res = solver2.shapeDistance(s2, Transform3f(), s2, Transform3f(Vec3f(0, 20.1, 0)), &dist, &closest_p1, &closest_p2);
-  BOOST_CHECK(fabs(dist - 10.1) < 0.001);
-  BOOST_CHECK(res);
-
-  res = solver2.shapeDistance(s2, Transform3f(), s2, Transform3f(Vec3f(10.1, 10.1, 0)), &dist, &closest_p1, &closest_p2);
-  BOOST_CHECK(fabs(dist - 0.1 * 1.414) < 0.001);
-  BOOST_CHECK(res);
-
-
-  res = solver1.shapeDistance(s1, transform, s2, transform * Transform3f(Vec3f(15.1, 0, 0)), &dist);
-  BOOST_CHECK(fabs(dist - 0.1) < 0.001);
-  BOOST_CHECK(res);
-
-  res = solver1.shapeDistance(s1, Transform3f(), s2, Transform3f(Vec3f(20, 0, 0)), &dist);
-  BOOST_CHECK(fabs(dist - 5) < 0.001);
-  BOOST_CHECK(res);
-
-  res = solver1.shapeDistance(s1, transform, s2, transform * Transform3f(Vec3f(20, 0, 0)), &dist);
-  BOOST_CHECK(fabs(dist - 5) < 0.001);
-  BOOST_CHECK(res);
-}
-
-BOOST_AUTO_TEST_CASE(shapeDistance_boxsphere)
-{
-  Sphere s1(20);
-  Box s2(5, 5, 5);
-
-  Transform3f transform;
-  generateRandomTransform(extents, transform);
-
-  bool res;
-  FCL_REAL dist;
-
-  res = solver1.shapeDistance(s1, Transform3f(), s2, Transform3f(), &dist);
-  BOOST_CHECK(dist < 0);
-  BOOST_CHECK_FALSE(res);
-
-  res = solver1.shapeDistance(s1, transform, s2, transform, &dist);
-  BOOST_CHECK(dist < 0);
-  BOOST_CHECK_FALSE(res);
-
-  res = solver1.shapeDistance(s1, Transform3f(), s2, Transform3f(Vec3f(22.6, 0, 0)), &dist);
-  BOOST_CHECK(fabs(dist - 0.1) < 0.001);
-  BOOST_CHECK(res);
-
-  res = solver1.shapeDistance(s1, transform, s2, transform * Transform3f(Vec3f(22.6, 0, 0)), &dist);
-  BOOST_CHECK(fabs(dist - 0.1) < 0.05);
-  BOOST_CHECK(res);
-
-  res = solver1.shapeDistance(s1, Transform3f(), s2, Transform3f(Vec3f(40, 0, 0)), &dist);
-  BOOST_CHECK(fabs(dist - 17.5) < 0.001);
-  BOOST_CHECK(res);
-
-  res = solver1.shapeDistance(s1, transform, s2, transform * Transform3f(Vec3f(40, 0, 0)), &dist);
-  BOOST_CHECK(fabs(dist - 17.5) < 0.001);
-  BOOST_CHECK(res);
-}
-
-BOOST_AUTO_TEST_CASE(shapeDistance_cylindercylinder)
-{
-  Cylinder s1(5, 10);
-  Cylinder s2(5, 10);
-
-  Transform3f transform;
-  generateRandomTransform(extents, transform);
-
-  bool res;
-  FCL_REAL dist;
-
-  res = solver1.shapeDistance(s1, Transform3f(), s2, Transform3f(), &dist);
-  BOOST_CHECK(dist < 0);
-  BOOST_CHECK_FALSE(res);
-
-  res = solver1.shapeDistance(s1, transform, s2, transform, &dist);
-  BOOST_CHECK(dist < 0);
-  BOOST_CHECK_FALSE(res);
-
-  res = solver1.shapeDistance(s1, Transform3f(), s2, Transform3f(Vec3f(10.1, 0, 0)), &dist);
-  BOOST_CHECK(fabs(dist - 0.1) < 0.001);
-  BOOST_CHECK(res);
-
-  res = solver1.shapeDistance(s1, transform, s2, transform * Transform3f(Vec3f(10.1, 0, 0)), &dist);
-  BOOST_CHECK(fabs(dist - 0.1) < 0.001);
-  BOOST_CHECK(res);
-
-  res = solver1.shapeDistance(s1, Transform3f(), s2, Transform3f(Vec3f(40, 0, 0)), &dist);
-  BOOST_CHECK(fabs(dist - 30) < 0.001);
-  BOOST_CHECK(res);
-
-  res = solver1.shapeDistance(s1, transform, s2, transform * Transform3f(Vec3f(40, 0, 0)), &dist);
-  BOOST_CHECK(fabs(dist - 30) < 0.001);
-  BOOST_CHECK(res);
-}
-
-
-
-BOOST_AUTO_TEST_CASE(shapeDistance_conecone)
-{
-  Cone s1(5, 10);
-  Cone s2(5, 10);
-
-  Transform3f transform;
-  generateRandomTransform(extents, transform);
-
-  bool res;
-  FCL_REAL dist;
-
-  res = solver1.shapeDistance(s1, Transform3f(), s2, Transform3f(), &dist);
-  BOOST_CHECK(dist < 0);
-  BOOST_CHECK_FALSE(res);
-
-  res = solver1.shapeDistance(s1, transform, s2, transform, &dist);
-  BOOST_CHECK(dist < 0);
-  BOOST_CHECK_FALSE(res);
-
-  res = solver1.shapeDistance(s1, Transform3f(), s2, Transform3f(Vec3f(10.1, 0, 0)), &dist);
-  BOOST_CHECK(fabs(dist - 0.1) < 0.001);
-  BOOST_CHECK(res);
-
-  res = solver1.shapeDistance(s1, transform, s2, transform * Transform3f(Vec3f(10.1, 0, 0)), &dist);
-  BOOST_CHECK(fabs(dist - 0.1) < 0.001);
-  BOOST_CHECK(res);
-
-  res = solver1.shapeDistance(s1, Transform3f(), s2, Transform3f(Vec3f(0, 0, 40)), &dist);
-  BOOST_CHECK(fabs(dist - 30) < 1);
-  BOOST_CHECK(res);
-
-  res = solver1.shapeDistance(s1, transform, s2, transform * Transform3f(Vec3f(0, 0, 40)), &dist);
-  BOOST_CHECK(fabs(dist - 30) < 1);
-  BOOST_CHECK(res);
-}
-
-BOOST_AUTO_TEST_CASE(shapeDistance_conecylinder)
-{
-  Cylinder s1(5, 10);
-  Cone s2(5, 10);
-
-  Transform3f transform;
-  generateRandomTransform(extents, transform);
-
-  bool res;
-  FCL_REAL dist;
-
-  res = solver1.shapeDistance(s1, Transform3f(), s2, Transform3f(), &dist);
-  BOOST_CHECK(dist < 0);
-  BOOST_CHECK_FALSE(res);
-
-  res = solver1.shapeDistance(s1, transform, s2, transform, &dist);
-  BOOST_CHECK(dist < 0);
-  BOOST_CHECK_FALSE(res);
-
-  res = solver1.shapeDistance(s1, Transform3f(), s2, Transform3f(Vec3f(10.1, 0, 0)), &dist);
-  BOOST_CHECK(fabs(dist - 0.1) < 0.01);
-  BOOST_CHECK(res);
-
-  res = solver1.shapeDistance(s1, transform, s2, transform * Transform3f(Vec3f(10.1, 0, 0)), &dist);
-  BOOST_CHECK(fabs(dist - 0.1) < 0.02);
-  BOOST_CHECK(res);
-
-  res = solver1.shapeDistance(s1, Transform3f(), s2, Transform3f(Vec3f(40, 0, 0)), &dist);
-  BOOST_CHECK(fabs(dist - 30) < 0.01);
-  BOOST_CHECK(res);
-
-  res = solver1.shapeDistance(s1, transform, s2, transform * Transform3f(Vec3f(40, 0, 0)), &dist);
-  BOOST_CHECK(fabs(dist - 30) < 0.1);
-  BOOST_CHECK(res);
-}
-
-
-
-BOOST_AUTO_TEST_CASE(shapeIntersectionGJK_spheresphere)
-{
-  Sphere s1(20);
-  Sphere s2(10);
-
-  Transform3f tf1;
-  Transform3f tf2;
-
-  Transform3f transform;
-  generateRandomTransform(extents, transform);
-
-<<<<<<< HEAD
-  CollisionRequest request;
-  CollisionResult result;
-
-  std::vector<ContactPoint> contacts;
-  bool res;
-
-  request.gjk_solver_type = GST_INDEP; // use indep GJK solver
-
-  res = solver2.shapeIntersect(s1, Transform3f(), s2, Transform3f(Vec3f(40, 0, 0)), NULL);
-  BOOST_CHECK_FALSE(res); 
-  res = solver2.shapeIntersect(s1, Transform3f(), s2, Transform3f(Vec3f(40, 0, 0)), &contacts);
-  BOOST_CHECK_FALSE(res);
-  result.clear();
-  res = (collide(&s1, Transform3f(), &s2, Transform3f(Vec3f(40, 0, 0)), request, result) > 0);
-  BOOST_CHECK_FALSE(res);
-
-  res = solver2.shapeIntersect(s1, transform, s2, transform * Transform3f(Vec3f(40, 0, 0)), NULL);
-  BOOST_CHECK_FALSE(res);
-  res = solver2.shapeIntersect(s1, transform, s2, transform * Transform3f(Vec3f(40, 0, 0)), &contacts);
-  BOOST_CHECK_FALSE(res);
-  result.clear();
-  res = (collide(&s1, transform, &s2, transform * Transform3f(Vec3f(40, 0, 0)), request, result) > 0);
-  BOOST_CHECK_FALSE(res);
-
-  res = solver2.shapeIntersect(s1, Transform3f(), s2, Transform3f(Vec3f(30, 0, 0)), NULL);
-  BOOST_CHECK(res);
-  res = solver2.shapeIntersect(s1, Transform3f(), s2, Transform3f(Vec3f(30, 0, 0)), &contacts);
-  BOOST_CHECK(res);
-  result.clear();
-  res = (collide(&s1, Transform3f(), &s2, Transform3f(Vec3f(30, 0, 0)), request, result) > 0);
-  BOOST_CHECK(res);
-
-  res = solver2.shapeIntersect(s1, transform, s2, transform * Transform3f(Vec3f(30.01, 0, 0)), NULL);
-  BOOST_CHECK_FALSE(res);
-  res = solver2.shapeIntersect(s1, transform, s2, transform * Transform3f(Vec3f(30.01, 0, 0)), &contacts);
-  BOOST_CHECK_FALSE(res);
-  result.clear();
-  res = (collide(&s1, transform, &s2, transform * Transform3f(Vec3f(30.01, 0, 0)), request, result) > 0);
-  BOOST_CHECK_FALSE(res);
-
-  res = solver2.shapeIntersect(s1, Transform3f(), s2, Transform3f(Vec3f(29.9, 0, 0)), NULL);
-  BOOST_CHECK(res);
-  res = solver2.shapeIntersect(s1, Transform3f(), s2, Transform3f(Vec3f(29.9, 0, 0)), &contacts);
-  BOOST_CHECK(res);
-  result.clear();
-  res = (collide(&s1, Transform3f(), &s2, Transform3f(Vec3f(29.9, 0, 0)), request, result) > 0);
-  BOOST_CHECK(res);
-
-  res = solver2.shapeIntersect(s1, transform, s2, transform * Transform3f(Vec3f(29.9, 0, 0)), NULL);
-  BOOST_CHECK(res);
-  res = solver2.shapeIntersect(s1, transform, s2, transform * Transform3f(Vec3f(29.9, 0, 0)), &contacts);
-  BOOST_CHECK(res);
-  result.clear();
-  res = (collide(&s1, transform, &s2, transform * Transform3f(Vec3f(29.9, 0, 0)), request, result) > 0);
-  BOOST_CHECK(res);
-
-  res = solver2.shapeIntersect(s1, Transform3f(), s2, Transform3f(), NULL);
-  BOOST_CHECK(res);
-  res = solver2.shapeIntersect(s1, Transform3f(), s2, Transform3f(), &contacts);
-  BOOST_CHECK(res);
-  result.clear();
-  res = (collide(&s1, Transform3f(), &s2, Transform3f(), request, result) > 0);
-  BOOST_CHECK(res);
-
-  res = solver2.shapeIntersect(s1, transform, s2, transform, NULL);
-  BOOST_CHECK(res);
-  res = solver2.shapeIntersect(s1, transform, s2, transform, &contacts);
-  BOOST_CHECK(res);
-  result.clear();
-  res = (collide(&s1, transform, &s2, transform, request, result) > 0);
-  BOOST_CHECK(res);
-
-  res = solver2.shapeIntersect(s1, Transform3f(), s2, Transform3f(Vec3f(-29.9, 0, 0)), NULL);
-  BOOST_CHECK(res);
-  res = solver2.shapeIntersect(s1, Transform3f(), s2, Transform3f(Vec3f(-29.9, 0, 0)), &contacts);
-  BOOST_CHECK(res);
-  result.clear();
-  res = (collide(&s1, Transform3f(), &s2, Transform3f(Vec3f(-29.9, 0, 0)), request, result) > 0);
-  BOOST_CHECK(res);
-
-  res = solver2.shapeIntersect(s1, transform, s2, transform * Transform3f(Vec3f(-29.9, 0, 0)), NULL);
-  BOOST_CHECK(res);
-  res = solver2.shapeIntersect(s1, transform, s2, transform * Transform3f(Vec3f(-29.9, 0, 0)), &contacts);
-  BOOST_CHECK(res);
-  result.clear();
-  res = (collide(&s1, transform, &s2, transform * Transform3f(Vec3f(-29.9, 0, 0)), request, result) > 0);
-  BOOST_CHECK(res);
-
-  res = solver2.shapeIntersect(s1, Transform3f(), s2, Transform3f(Vec3f(-30, 0, 0)), NULL);
-  BOOST_CHECK(res);
-  res = solver2.shapeIntersect(s1, Transform3f(), s2, Transform3f(Vec3f(-30, 0, 0)), &contacts);
-  BOOST_CHECK(res);
-  result.clear();
-  res = (collide(&s1, Transform3f(), &s2, Transform3f(Vec3f(-30, 0, 0)), request, result) > 0);
-  BOOST_CHECK(res);
-
-  res = solver2.shapeIntersect(s1, transform, s2, transform * Transform3f(Vec3f(-30.01, 0, 0)), NULL);
-  BOOST_CHECK_FALSE(res);
-  res = solver2.shapeIntersect(s1, transform, s2, transform * Transform3f(Vec3f(-30.01, 0, 0)), &contacts);
-  BOOST_CHECK_FALSE(res);
-  result.clear();
-  res = (collide(&s1, transform, &s2, transform * Transform3f(Vec3f(-30.01, 0, 0)), request, result) > 0);
-  BOOST_CHECK_FALSE(res);
-=======
-//  Vec3f contact;
-//  FCL_REAL depth;
-  Vec3f normal;
-
-  tf1 = Transform3f();
-  tf2 = Transform3f(Vec3f(40, 0, 0));
-  testShapeInersection(s1, tf1, s2, tf2, GST_INDEP, false);
-
-  tf1 = transform;
-  tf2 = transform * Transform3f(Vec3f(40, 0, 0));
-  testShapeInersection(s1, tf1, s2, tf2, GST_INDEP, false);
-
-  tf1 = Transform3f();
-  tf2 = Transform3f(Vec3f(30, 0, 0));
-  normal.setValue(1, 0, 0);
-  testShapeInersection(s1, tf1, s2, tf2, GST_INDEP, true, NULL, NULL, &normal);
-
-  tf1 = Transform3f();
-  tf2 = Transform3f(Vec3f(30.01, 0, 0));
-  testShapeInersection(s1, tf1, s2, tf2, GST_INDEP, false);
-
-  tf1 = transform;
-  tf2 = transform * Transform3f(Vec3f(30.01, 0, 0));
-  normal = transform.getRotation() * Vec3f(1, 0, 0);
-  testShapeInersection(s1, tf1, s2, tf2, GST_INDEP, false);
-
-  tf1 = Transform3f();
-  tf2 = Transform3f(Vec3f(29.9, 0, 0));
-  normal.setValue(1, 0, 0);
-  testShapeInersection(s1, tf1, s2, tf2, GST_INDEP, true, NULL, NULL, &normal);
-
-  tf1 = transform;
-  tf2 = transform * Transform3f(Vec3f(29.9, 0, 0));
-  normal = transform.getRotation() * Vec3f(1, 0, 0);
-  testShapeInersection(s1, tf1, s2, tf2, GST_INDEP, true, NULL, NULL, &normal);
-
-  tf1 = Transform3f();
-  tf2 = Transform3f();
-  normal.setZero();  // If the centers of two sphere are at the same position, the normal is (0, 0, 0)
-  testShapeInersection(s1, tf1, s2, tf2, GST_INDEP, true, NULL, NULL, &normal);
-
-  tf1 = transform;
-  tf2 = transform;
-  normal.setZero();  // If the centers of two sphere are at the same position, the normal is (0, 0, 0)
-  testShapeInersection(s1, tf1, s2, tf2, GST_INDEP, true, NULL, NULL, &normal);
-
-  tf1 = Transform3f();
-  tf2 = Transform3f(Vec3f(-29.9, 0, 0));
-  normal.setValue(-1, 0, 0);
-  testShapeInersection(s1, tf1, s2, tf2, GST_INDEP, true, NULL, NULL, &normal);
-
-  tf1 = transform;
-  tf2 = transform * Transform3f(Vec3f(-29.9, 0, 0));
-  normal = transform.getRotation() * Vec3f(-1, 0, 0);
-  testShapeInersection(s1, tf1, s2, tf2, GST_INDEP, true, NULL, NULL, &normal);
-
-  tf1 = Transform3f();
-  tf2 = Transform3f(Vec3f(-30.0, 0, 0));
-  normal.setValue(-1, 0, 0);
-  testShapeInersection(s1, tf1, s2, tf2, GST_INDEP, true, NULL, NULL, &normal);
-
-  tf1 = Transform3f();
-  tf2 = Transform3f(Vec3f(-30.01, 0, 0));
-  normal.setValue(-1, 0, 0);
-  testShapeInersection(s1, tf1, s2, tf2, GST_INDEP, false);
-
-  tf1 = transform;
-  tf2 = transform * Transform3f(Vec3f(-30.01, 0, 0));
-  testShapeInersection(s1, tf1, s2, tf2, GST_INDEP, false);
->>>>>>> 7279e644
-}
-
-BOOST_AUTO_TEST_CASE(shapeIntersectionGJK_boxbox)
-{
-  Box s1(20, 40, 50);
-  Box s2(10, 10, 10);
-
-  Transform3f tf1;
-  Transform3f tf2;
-
-  Transform3f transform;
-  generateRandomTransform(extents, transform);
-
-<<<<<<< HEAD
-  std::vector<ContactPoint> contacts;
-  bool res;
-
-  res = solver2.shapeIntersect(s1, Transform3f(), s2, Transform3f(), NULL);
-  BOOST_CHECK(res);
-  res = solver2.shapeIntersect(s1, Transform3f(), s2, Transform3f(), &contacts);
-  BOOST_CHECK(res);
-
-  res = solver2.shapeIntersect(s1, transform, s2, transform, NULL);
-  BOOST_CHECK(res);
-  res = solver2.shapeIntersect(s1, transform, s2, transform, &contacts);
-  BOOST_CHECK(res);
-
-  res = solver2.shapeIntersect(s1, Transform3f(), s2, Transform3f(Vec3f(15, 0, 0)), NULL);
-  BOOST_CHECK(res);
-  res = solver2.shapeIntersect(s1, Transform3f(), s2, Transform3f(Vec3f(15, 0, 0)), &contacts);
-  BOOST_CHECK(res);
-
-  res = solver2.shapeIntersect(s1, transform, s2, transform * Transform3f(Vec3f(15.01, 0, 0)), NULL);
-  BOOST_CHECK_FALSE(res);
-  res = solver2.shapeIntersect(s1, transform, s2, transform * Transform3f(Vec3f(15.01, 0, 0)), &contacts);
-  BOOST_CHECK_FALSE(res);
-
-  Quaternion3f q;
-  q.fromAxisAngle(Vec3f(0, 0, 1), (FCL_REAL)3.140 / 6);
-  res = solver2.shapeIntersect(s1, Transform3f(), s2, Transform3f(q), NULL);
-  BOOST_CHECK(res);
-  res = solver2.shapeIntersect(s1, Transform3f(), s2, Transform3f(q), &contacts);
-  BOOST_CHECK(res);
-  
-  res = solver2.shapeIntersect(s1, transform, s2, transform * Transform3f(q), NULL);
-  BOOST_CHECK(res);
-  res = solver2.shapeIntersect(s1, transform, s2, transform * Transform3f(q), &contacts);
-  BOOST_CHECK(res);
-=======
-  // Vec3f point;
-  // FCL_REAL depth;
-  Vec3f normal;
-
-  Quaternion3f q;
-  q.fromAxisAngle(Vec3f(0, 0, 1), (FCL_REAL)3.140 / 6);
-
-  tf1 = Transform3f();
-  tf2 = Transform3f();
-  // TODO: Need convention for normal when the centers of two objects are at same position. The current result is (1, 0, 0).
-  normal.setValue(1, 0, 0);
-  testShapeInersection(s1, tf1, s2, tf2, GST_INDEP, true, NULL, NULL, &normal);
-
-  tf1 = transform;
-  tf2 = transform;
-  // TODO: Need convention for normal when the centers of two objects are at same position. The current result is (1, 0, 0).
-  normal = transform.getRotation() * Vec3f(1, 0, 0);
-  testShapeInersection(s1, tf1, s2, tf2, GST_INDEP, true, NULL, NULL, &normal);
-
-  tf1 = Transform3f();
-  tf2 = Transform3f(Vec3f(15, 0, 0));
-  normal.setValue(1, 0, 0);
-  testShapeInersection(s1, tf1, s2, tf2, GST_INDEP, true, NULL, NULL, &normal);
-
-  tf1 = transform;
-  tf2 = transform * Transform3f(Vec3f(15.01, 0, 0));
-  testShapeInersection(s1, tf1, s2, tf2, GST_INDEP, false);
-
-  tf1 = Transform3f();
-  tf2 = Transform3f(q);
-  normal.setValue(1, 0, 0);
-  testShapeInersection(s1, tf1, s2, tf2, GST_INDEP, true, NULL, NULL, &normal);
-
-  tf1 = transform;
-  tf2 = transform * Transform3f(q);
-  normal = transform.getRotation() * Vec3f(1, 0, 0);
-  testShapeInersection(s1, tf1, s2, tf2, GST_INDEP, true, NULL, NULL, &normal);
->>>>>>> 7279e644
-}
-
-BOOST_AUTO_TEST_CASE(shapeIntersectionGJK_spherebox)
-{
-  Sphere s1(20);
-  Box s2(5, 5, 5);
-
-  Transform3f tf1;
-  Transform3f tf2;
-
-  Transform3f transform;
-  generateRandomTransform(extents, transform);
-
-<<<<<<< HEAD
-  std::vector<ContactPoint> contacts;
-  bool res;
-
-  res = solver2.shapeIntersect(s1, Transform3f(), s2, Transform3f(), NULL);
-  BOOST_CHECK(res);
-  res = solver2.shapeIntersect(s1, Transform3f(), s2, Transform3f(), &contacts);
-  BOOST_CHECK(res);
-
-  res = solver2.shapeIntersect(s1, transform, s2, transform, NULL);
-  BOOST_CHECK(res);
-  res = solver2.shapeIntersect(s1, transform, s2, transform, &contacts);
-  BOOST_CHECK(res);
-
-  res = solver2.shapeIntersect(s1, Transform3f(), s2, Transform3f(Vec3f(22.5, 0, 0)), NULL);
-  BOOST_CHECK(res);
-  res = solver2.shapeIntersect(s1, Transform3f(), s2, Transform3f(Vec3f(22.5, 0, 0)), &contacts);
-  BOOST_CHECK(res);
-
-  res = solver2.shapeIntersect(s1, transform, s2, transform * Transform3f(Vec3f(22.51, 0, 0)), NULL);
-  BOOST_CHECK_FALSE(res);
-  res = solver2.shapeIntersect(s1, transform, s2, transform * Transform3f(Vec3f(22.51, 0, 0)), &contacts);
-  BOOST_CHECK_FALSE(res);
-
-  res = solver2.shapeIntersect(s1, Transform3f(), s2, Transform3f(Vec3f(22.4, 0, 0)), NULL);
-  BOOST_CHECK(res);
-  res = solver2.shapeIntersect(s1, Transform3f(), s2, Transform3f(Vec3f(22.4, 0, 0)), &contacts);
-  BOOST_CHECK(res);
-
-  res = solver2.shapeIntersect(s1, transform, s2, transform * Transform3f(Vec3f(22.4, 0, 0)), NULL);
-  BOOST_CHECK(res);
-  res = solver2.shapeIntersect(s1, transform, s2, transform * Transform3f(Vec3f(22.4, 0, 0)), &contacts);
-  BOOST_CHECK(res);
-=======
-  // Vec3f point;
-  // FCL_REAL depth;
-  Vec3f normal;
-
-  tf1 = Transform3f();
-  tf2 = Transform3f();
-  // TODO: Need convention for normal when the centers of two objects are at same position.
-  testShapeInersection(s1, tf1, s2, tf2, GST_INDEP, true, NULL, NULL, NULL);
-
-  tf1 = transform;
-  tf2 = transform;
-  // TODO: Need convention for normal when the centers of two objects are at same position.
-  testShapeInersection(s1, tf1, s2, tf2, GST_INDEP, true, NULL, NULL, NULL);
-
-  tf1 = Transform3f();
-  tf2 = Transform3f(Vec3f(22.5, 0, 0));
-  normal.setValue(1, 0, 0);
-  testShapeInersection(s1, tf1, s2, tf2, GST_INDEP, true, NULL, NULL, &normal, false, 1e-7);  // built-in GJK solver requires larger tolerance than libccd
-
-  tf1 = transform;
-  tf2 = transform * Transform3f(Vec3f(22.51, 0, 0));
-  testShapeInersection(s1, tf1, s2, tf2, GST_INDEP, false);
-
-  tf1 = Transform3f();
-  tf2 = Transform3f(Vec3f(22.4, 0, 0));
-  normal.setValue(1, 0, 0);
-  testShapeInersection(s1, tf1, s2, tf2, GST_INDEP, true, NULL, NULL, &normal, false, 1e-2);  // built-in GJK solver requires larger tolerance than libccd
-
-  tf1 = transform;
-  tf2 = transform * Transform3f(Vec3f(22.4, 0, 0));
-  normal = transform.getRotation() * Vec3f(1, 0, 0);
-  testShapeInersection(s1, tf1, s2, tf2, GST_INDEP, true, NULL, NULL, NULL);
-  // built-in GJK solver returns incorrect normal.
-  // testShapeInersection(s1, tf1, s2, tf2, GST_INDEP, true, NULL, NULL, &normal);
-}
-
-BOOST_AUTO_TEST_CASE(shapeIntersectionGJK_spherecapsule)
-{
-  Sphere s1(20);
-  Capsule s2(5, 10);
-
-  Transform3f tf1;
-  Transform3f tf2;
-
-  Transform3f transform;
-  generateRandomTransform(extents, transform);
-
-  // Vec3f point;
-  // FCL_REAL depth;
-  Vec3f normal;
-
-  tf1 = Transform3f();
-  tf2 = Transform3f();
-  // TODO: Need convention for normal when the centers of two objects are at same position.
-  testShapeInersection(s1, tf1, s2, tf2, GST_INDEP, true, NULL, NULL, NULL);
-
-  tf1 = transform;
-  tf2 = transform;
-  // TODO: Need convention for normal when the centers of two objects are at same position.
-  testShapeInersection(s1, tf1, s2, tf2, GST_INDEP, true, NULL, NULL, NULL);
-
-  tf1 = Transform3f();
-  tf2 = Transform3f(Vec3f(24.9, 0, 0));
-  normal.setValue(1, 0, 0);
-  testShapeInersection(s1, tf1, s2, tf2, GST_INDEP, true, NULL, NULL, &normal);
-
-  tf1 = transform;
-  tf2 = transform * Transform3f(Vec3f(24.9, 0, 0));
-  normal = transform.getRotation() * Vec3f(1, 0, 0);
-  testShapeInersection(s1, tf1, s2, tf2, GST_INDEP, true, NULL, NULL, &normal);
-
-  tf1 = Transform3f();
-  tf2 = Transform3f(Vec3f(25, 0, 0));
-  normal.setValue(1, 0, 0);
-  testShapeInersection(s1, tf1, s2, tf2, GST_INDEP, true, NULL, NULL, &normal);
-
-  tf1 = transform;
-  tf2 = transform * Transform3f(Vec3f(25.1, 0, 0));
-  normal = transform.getRotation() * Vec3f(1, 0, 0);
-  testShapeInersection(s1, tf1, s2, tf2, GST_INDEP, false);
->>>>>>> 7279e644
-}
-
-BOOST_AUTO_TEST_CASE(shapeIntersectionGJK_cylindercylinder)
-{
-  Cylinder s1(5, 10);
-  Cylinder s2(5, 10);
-
-  Transform3f tf1;
-  Transform3f tf2;
-
-  Transform3f transform;
-  generateRandomTransform(extents, transform);
-
-<<<<<<< HEAD
-  std::vector<ContactPoint> contacts;
-  bool res;
-
-  res = solver2.shapeIntersect(s1, Transform3f(), s2, Transform3f(), NULL);
-  BOOST_CHECK(res);
-  res = solver2.shapeIntersect(s1, Transform3f(), s2, Transform3f(), &contacts);
-  BOOST_CHECK(res);
-
-  res = solver2.shapeIntersect(s1, transform, s2, transform, NULL);
-  BOOST_CHECK(res);
-  res = solver2.shapeIntersect(s1, transform, s2, transform, &contacts);
-  BOOST_CHECK(res);
-
-  res = solver2.shapeIntersect(s1, Transform3f(), s2, Transform3f(Vec3f(9.9, 0, 0)), NULL);
-  BOOST_CHECK(res);
-  res = solver2.shapeIntersect(s1, Transform3f(), s2, Transform3f(Vec3f(9.9, 0, 0)), &contacts);
-  BOOST_CHECK(res);
-
-  res = solver2.shapeIntersect(s1, transform, s2, transform * Transform3f(Vec3f(9.9, 0, 0)), NULL);
-  BOOST_CHECK(res);
-  res = solver2.shapeIntersect(s1, transform, s2, transform * Transform3f(Vec3f(9.9, 0, 0)), &contacts);
-  BOOST_CHECK(res);
-
-  res = solver2.shapeIntersect(s1, Transform3f(), s2, Transform3f(Vec3f(10, 0, 0)), NULL);
-  BOOST_CHECK(res);
-  res = solver2.shapeIntersect(s1, Transform3f(), s2, Transform3f(Vec3f(10, 0, 0)), &contacts);
-  BOOST_CHECK(res);
-
-  res = solver2.shapeIntersect(s1, transform, s2, transform * Transform3f(Vec3f(10.1, 0, 0)), NULL);
-  BOOST_CHECK_FALSE(res);
-  res = solver2.shapeIntersect(s1, transform, s2, transform * Transform3f(Vec3f(10.1, 0, 0)), &contacts);
-  BOOST_CHECK_FALSE(res);
-=======
-  // Vec3f point;
-  // FCL_REAL depth;
-  Vec3f normal;
-
-  tf1 = Transform3f();
-  tf2 = Transform3f();
-  // TODO: Need convention for normal when the centers of two objects are at same position.
-  testShapeInersection(s1, tf1, s2, tf2, GST_INDEP, true, NULL, NULL, NULL);
-
-  tf1 = transform;
-  tf2 = transform;
-  // TODO: Need convention for normal when the centers of two objects are at same position.
-  testShapeInersection(s1, tf1, s2, tf2, GST_INDEP, true, NULL, NULL, NULL);
-
-  tf1 = Transform3f();
-  tf2 = Transform3f(Vec3f(9.9, 0, 0));
-  normal.setValue(1, 0, 0);
-  testShapeInersection(s1, tf1, s2, tf2, GST_INDEP, true, NULL, NULL, &normal, false, 3e-1);  // built-in GJK solver requires larger tolerance than libccd
-
-  tf1 = transform;
-  tf2 = transform * Transform3f(Vec3f(9.9, 0, 0));
-  normal = transform.getRotation() * Vec3f(1, 0, 0);
-  testShapeInersection(s1, tf1, s2, tf2, GST_INDEP, true);
-  // built-in GJK solver returns incorrect normal.
-  // testShapeInersection(s1, tf1, s2, tf2, GST_INDEP, true, NULL, NULL, &normal);
-
-  tf1 = Transform3f();
-  tf2 = Transform3f(Vec3f(10, 0, 0));
-  normal.setValue(1, 0, 0);
-  testShapeInersection(s1, tf1, s2, tf2, GST_INDEP, true, NULL, NULL, &normal);
-
-  tf1 = transform;
-  tf2 = transform * Transform3f(Vec3f(10.01, 0, 0));
-  testShapeInersection(s1, tf1, s2, tf2, GST_INDEP, false);
-}
-
-BOOST_AUTO_TEST_CASE(shapeIntersectionGJK_conecone)
-{
-  Cone s1(5, 10);
-  Cone s2(5, 10);
-
-  Transform3f tf1;
-  Transform3f tf2;
-
-  Transform3f transform;
-  generateRandomTransform(extents, transform);
-
-  // Vec3f point;
-  // FCL_REAL depth;
-  Vec3f normal;
-
-  tf1 = Transform3f();
-  tf2 = Transform3f();
-  // TODO: Need convention for normal when the centers of two objects are at same position.
-  testShapeInersection(s1, tf1, s2, tf2, GST_INDEP, true, NULL, NULL, NULL);
-
-  tf1 = transform;
-  tf2 = transform;
-  // TODO: Need convention for normal when the centers of two objects are at same position.
-  testShapeInersection(s1, tf1, s2, tf2, GST_INDEP, true, NULL, NULL, NULL);
-
-  tf1 = Transform3f();
-  tf2 = Transform3f(Vec3f(9.9, 0, 0));
-  normal.setValue(1, 0, 0);
-  testShapeInersection(s1, tf1, s2, tf2, GST_INDEP, true, NULL, NULL, &normal, false, 5.7e-1);  // built-in GJK solver requires larger tolerance than libccd
-
-  tf1 = transform;
-  tf2 = transform * Transform3f(Vec3f(9.9, 0, 0));
-  normal = transform.getRotation() * Vec3f(1, 0, 0);
-  testShapeInersection(s1, tf1, s2, tf2, GST_INDEP, true, NULL, NULL, NULL);
-  // built-in GJK solver returns incorrect normal.
-  // testShapeInersection(s1, tf1, s2, tf2, GST_INDEP, true, NULL, NULL, &normal);
-
-  tf1 = Transform3f();
-  tf2 = Transform3f(Vec3f(10.1, 0, 0));
-  testShapeInersection(s1, tf1, s2, tf2, GST_INDEP, false);
-
-  tf1 = transform;
-  tf2 = transform * Transform3f(Vec3f(10.1, 0, 0));
-  testShapeInersection(s1, tf1, s2, tf2, GST_INDEP, false);
-
-  tf1 = Transform3f();
-  tf2 = Transform3f(Vec3f(0, 0, 9.9));
-  normal.setValue(0, 0, 1);
-  testShapeInersection(s1, tf1, s2, tf2, GST_INDEP, true, NULL, NULL, &normal);
-
-  tf1 = transform;
-  tf2 = transform * Transform3f(Vec3f(0, 0, 9.9));
-  normal = transform.getRotation() * Vec3f(0, 0, 1);
-  testShapeInersection(s1, tf1, s2, tf2, GST_INDEP, true, NULL, NULL, NULL);
-  // built-in GJK solver returns incorrect normal.
-  // testShapeInersection(s1, tf1, s2, tf2, GST_INDEP, true, NULL, NULL, &normal);
->>>>>>> 7279e644
-}
-
-BOOST_AUTO_TEST_CASE(shapeIntersectionGJK_conecylinder)
-{
-  Cylinder s1(5, 10);
-  Cone s2(5, 10);
-
-  Transform3f tf1;
-  Transform3f tf2;
-
-  Transform3f transform;
-  generateRandomTransform(extents, transform);
-
-<<<<<<< HEAD
-  std::vector<ContactPoint> contacts;
-  bool res;
-
-  res = solver2.shapeIntersect(s1, Transform3f(), s2, Transform3f(), NULL);
-  BOOST_CHECK(res);
-  res = solver2.shapeIntersect(s1, Transform3f(), s2, Transform3f(), &contacts);
-  BOOST_CHECK(res);
-
-  res = solver2.shapeIntersect(s1, transform, s2, transform, NULL);
-  BOOST_CHECK(res);
-  res = solver2.shapeIntersect(s1, transform, s2, transform, &contacts);
-  BOOST_CHECK(res);
-
-  res = solver2.shapeIntersect(s1, Transform3f(), s2, Transform3f(Vec3f(9.9, 0, 0)), NULL);
-  BOOST_CHECK(res);
-  res = solver2.shapeIntersect(s1, Transform3f(), s2, Transform3f(Vec3f(9.9, 0, 0)), &contacts);
-  BOOST_CHECK(res);
-
-  res = solver2.shapeIntersect(s1, transform, s2, transform * Transform3f(Vec3f(9.9, 0, 0)), NULL);
-  BOOST_CHECK(res);
-  res = solver2.shapeIntersect(s1, transform, s2, transform * Transform3f(Vec3f(9.9, 0, 0)), &contacts);
-  BOOST_CHECK(res);
-
-  res = solver2.shapeIntersect(s1, Transform3f(), s2, Transform3f(Vec3f(10.1, 0, 0)), NULL);
-  BOOST_CHECK_FALSE(res);
-  res = solver2.shapeIntersect(s1, Transform3f(), s2, Transform3f(Vec3f(10.1, 0, 0)), &contacts);
-  BOOST_CHECK_FALSE(res);
-
-  res = solver2.shapeIntersect(s1, transform, s2, transform * Transform3f(Vec3f(10.1, 0, 0)), NULL);
-  BOOST_CHECK_FALSE(res);
-  res = solver2.shapeIntersect(s1, transform, s2, transform * Transform3f(Vec3f(10.1, 0, 0)), &contacts);
-  BOOST_CHECK_FALSE(res);
-
-  res = solver2.shapeIntersect(s1, Transform3f(), s2, Transform3f(Vec3f(0, 0, 9.9)), NULL);
-  BOOST_CHECK(res);
-  res = solver2.shapeIntersect(s1, Transform3f(), s2, Transform3f(Vec3f(0, 0, 9.9)), &contacts);
-=======
-  // Vec3f point;
-  // FCL_REAL depth;
-  Vec3f normal;
-
-  tf1 = Transform3f();
-  tf2 = Transform3f();
-  // TODO: Need convention for normal when the centers of two objects are at same position.
-  testShapeInersection(s1, tf1, s2, tf2, GST_INDEP, true, NULL, NULL, NULL);
-
-  tf1 = transform;
-  tf2 = transform;
-  // TODO: Need convention for normal when the centers of two objects are at same position.
-  testShapeInersection(s1, tf1, s2, tf2, GST_INDEP, true, NULL, NULL, NULL);
-
-  tf1 = Transform3f();
-  tf2 = Transform3f(Vec3f(9.9, 0, 0));
-  testShapeInersection(s1, tf1, s2, tf2, GST_INDEP, true, NULL, NULL, NULL);
-
-  tf1 = transform;
-  tf2 = transform * Transform3f(Vec3f(9.9, 0, 0));
-  testShapeInersection(s1, tf1, s2, tf2, GST_INDEP, true, NULL, NULL, NULL);
-
-  tf1 = Transform3f();
-  tf2 = Transform3f(Vec3f(10, 0, 0));
-  testShapeInersection(s1, tf1, s2, tf2, GST_INDEP, true, NULL, NULL, NULL);
-
-  tf1 = transform;
-  tf2 = transform * Transform3f(Vec3f(10, 0, 0));
-  testShapeInersection(s1, tf1, s2, tf2, GST_INDEP, true, NULL, NULL, NULL);
-
-  tf1 = Transform3f();
-  tf2 = Transform3f(Vec3f(0, 0, 9.9));
-  normal.setValue(0, 0, 1);
-  testShapeInersection(s1, tf1, s2, tf2, GST_INDEP, true, NULL, NULL, &normal);
-
-  tf1 = transform;
-  tf2 = transform * Transform3f(Vec3f(0, 0, 9.9));
-  normal = transform.getRotation() * Vec3f(0, 0, 1);
-  testShapeInersection(s1, tf1, s2, tf2, GST_INDEP, true, NULL, NULL, NULL);
-  // built-in GJK solver returns incorrect normal.
-  // testShapeInersection(s1, tf1, s2, tf2, GST_INDEP, true, NULL, NULL, &normal);
-
-  tf1 = Transform3f();
-  tf2 = Transform3f(Vec3f(0, 0, 10));
-  normal.setValue(0, 0, 1);
-  testShapeInersection(s1, tf1, s2, tf2, GST_INDEP, true, NULL, NULL, &normal);
-
-  tf1 = transform;
-  tf2 = transform * Transform3f(Vec3f(0, 0, 10.1));
-  testShapeInersection(s1, tf1, s2, tf2, GST_INDEP, false);
-}
-
-
-BOOST_AUTO_TEST_CASE(shapeIntersectionGJK_spheretriangle)
-{
-  Sphere s(10);
-  Vec3f t[3];
-  t[0].setValue(20, 0, 0);
-  t[1].setValue(-20, 0, 0);
-  t[2].setValue(0, 20, 0);
-
-  Transform3f transform;
-  generateRandomTransform(extents, transform);
-
-  // Vec3f point;
-  // FCL_REAL depth;
-  Vec3f normal;
-  bool res;
-
-  res = solver2.shapeTriangleIntersect(s, Transform3f(), t[0], t[1], t[2], NULL, NULL, NULL);
-  BOOST_CHECK(res);
-
-  res =  solver2.shapeTriangleIntersect(s, transform, t[0], t[1], t[2], transform, NULL, NULL, NULL);
-  BOOST_CHECK(res);
-
-  t[0].setValue(30, 0, 0);
-  t[1].setValue(9.9, -20, 0);
-  t[2].setValue(9.9, 20, 0);
-  res = solver2.shapeTriangleIntersect(s, Transform3f(), t[0], t[1], t[2], NULL, NULL, NULL);
-  BOOST_CHECK(res);
-
-  res =  solver2.shapeTriangleIntersect(s, transform, t[0], t[1], t[2], transform, NULL, NULL, NULL);
-  BOOST_CHECK(res);
-
-  res = solver2.shapeTriangleIntersect(s, Transform3f(), t[0], t[1], t[2], NULL, NULL, &normal);
->>>>>>> 7279e644
-  BOOST_CHECK(res);
-  BOOST_CHECK(normal.equal(Vec3f(1, 0, 0), 1e-9));
-
-<<<<<<< HEAD
-  res = solver2.shapeIntersect(s1, transform, s2, transform * Transform3f(Vec3f(0, 0, 9.9)), NULL);
-  BOOST_CHECK(res);
-  res = solver2.shapeIntersect(s1, transform, s2, transform * Transform3f(Vec3f(0, 0, 9.9)), &contacts);
-=======
-  res =  solver2.shapeTriangleIntersect(s, transform, t[0], t[1], t[2], transform, NULL, NULL, &normal);
->>>>>>> 7279e644
-  BOOST_CHECK(res);
-  BOOST_CHECK(normal.equal(transform.getRotation() * Vec3f(1, 0, 0), 1e-9));
-}
-
-BOOST_AUTO_TEST_CASE(shapeIntersectionGJK_halfspacetriangle)
-{
-  Halfspace hs(Vec3f(1, 0, 0), 0);
-  Vec3f t[3];
-  t[0].setValue(20, 0, 0);
-  t[1].setValue(-20, 0, 0);
-  t[2].setValue(0, 20, 0);
-
-  Transform3f transform;
-  generateRandomTransform(extents, transform);
-
-<<<<<<< HEAD
-  std::vector<ContactPoint> contacts;
-  bool res;
-
-  res = solver2.shapeIntersect(s1, Transform3f(), s2, Transform3f(), NULL);
-  BOOST_CHECK(res);
-  res = solver2.shapeIntersect(s1, Transform3f(), s2, Transform3f(), &contacts);
-  BOOST_CHECK(res);
-
-  res = solver2.shapeIntersect(s1, transform, s2, transform, NULL);
-  BOOST_CHECK(res);
-  res = solver2.shapeIntersect(s1, transform, s2, transform, &contacts);
-  BOOST_CHECK(res);
-
-  res = solver2.shapeIntersect(s1, Transform3f(), s2, Transform3f(Vec3f(9.9, 0, 0)), NULL);
-  BOOST_CHECK(res);
-  res = solver2.shapeIntersect(s1, Transform3f(), s2, Transform3f(Vec3f(9.9, 0, 0)), &contacts);
-  BOOST_CHECK(res);
-
-  res = solver2.shapeIntersect(s1, transform, s2, transform * Transform3f(Vec3f(9.9, 0, 0)), NULL);
-  BOOST_CHECK(res);
-  res = solver2.shapeIntersect(s1, transform, s2, transform * Transform3f(Vec3f(9.9, 0, 0)), &contacts);
-  BOOST_CHECK(res);
-
-  res = solver2.shapeIntersect(s1, Transform3f(), s2, Transform3f(Vec3f(10, 0, 0)), NULL);
-  BOOST_CHECK(res);
-  res = solver2.shapeIntersect(s1, Transform3f(), s2, Transform3f(Vec3f(10, 0, 0)), &contacts);
-  BOOST_CHECK(res);
-
-  res = solver2.shapeIntersect(s1, transform, s2, transform * Transform3f(Vec3f(10, 0, 0)), NULL);
-  BOOST_CHECK(res);
-  res = solver2.shapeIntersect(s1, transform, s2, transform * Transform3f(Vec3f(10, 0, 0)), &contacts);
-  BOOST_CHECK(res);
-
-  res = solver2.shapeIntersect(s1, Transform3f(), s2, Transform3f(Vec3f(0, 0, 9.9)), NULL);
-  BOOST_CHECK(res);
-  res = solver2.shapeIntersect(s1, Transform3f(), s2, Transform3f(Vec3f(0, 0, 9.9)), &contacts);
-  BOOST_CHECK(res);
-
-  res = solver2.shapeIntersect(s1, transform, s2, transform * Transform3f(Vec3f(0, 0, 9.9)), NULL);
-  BOOST_CHECK(res);
-  res = solver2.shapeIntersect(s1, transform, s2, transform * Transform3f(Vec3f(0, 0, 9.9)), &contacts);
-=======
-  // Vec3f point;
-  // FCL_REAL depth;
-  Vec3f normal;
   bool res;
 
   res = solver2.shapeTriangleIntersect(hs, Transform3f(), t[0], t[1], t[2], Transform3f(), NULL, NULL, NULL);
@@ -5441,25 +3166,12 @@
   BOOST_CHECK(res);
 
   res = solver2.shapeTriangleIntersect(hs, Transform3f(), t[0], t[1], t[2], Transform3f(), NULL, NULL, &normal);
->>>>>>> 7279e644
   BOOST_CHECK(res);
   BOOST_CHECK(normal.equal(Vec3f(1, 0, 0), 1e-9));
 
-<<<<<<< HEAD
-  res = solver2.shapeIntersect(s1, Transform3f(), s2, Transform3f(Vec3f(0, 0, 10)), NULL);
-  BOOST_CHECK(res);
-  res = solver2.shapeIntersect(s1, Transform3f(), s2, Transform3f(Vec3f(0, 0, 10)), &contacts);
-  BOOST_CHECK(res);
-
-  res = solver2.shapeIntersect(s1, transform, s2, transform * Transform3f(Vec3f(0, 0, 10.1)), NULL);
-  BOOST_CHECK_FALSE(res);
-  res = solver2.shapeIntersect(s1, transform, s2, transform * Transform3f(Vec3f(0, 0, 10.1)), &contacts);
-  BOOST_CHECK_FALSE(res);
-=======
   res =  solver2.shapeTriangleIntersect(hs, transform, t[0], t[1], t[2], transform, NULL, NULL, &normal);
   BOOST_CHECK(res);
   BOOST_CHECK(normal.equal(transform.getRotation() * Vec3f(1, 0, 0), 1e-9));
->>>>>>> 7279e644
 }
 
 BOOST_AUTO_TEST_CASE(shapeIntersectionGJK_planetriangle)
@@ -5729,48 +3441,28 @@
   Vec3f normalA;
   Vec3f normalB;
 
-  std::vector<ContactPoint> contactsA;
-  std::vector<ContactPoint> contactsB;
-
   bool resA;
   bool resB;
 
   const double tol = 1e-6;
 
-  resA = solver1.shapeIntersect(s1, tf1, s2, tf2, &contactsA);
-  resB = solver1.shapeIntersect(s2, tf2, s1, tf1, &contactsB);
+  resA = solver1.shapeIntersect(s1, tf1, s2, tf2, &contactA, &depthA, &normalA);
+  resB = solver1.shapeIntersect(s2, tf2, s1, tf1, &contactB, &depthB, &normalB);
 
   BOOST_CHECK(resA);
   BOOST_CHECK(resB);
-  BOOST_CHECK_EQUAL(contactsA.size(), contactsB.size());
-  if(contactsA.size() == contactsB.size())
-  {
-    for(std::size_t i = 0; i < contactsA.size(); ++i)
-    {
-      BOOST_CHECK(contactsA[i].pos.equal(contactsB[i].pos, tol));  // contact point should be same
-      BOOST_CHECK(contactsA[i].normal.equal(-(contactsB[i].normal), tol));  // normal should be opposite
-      BOOST_CHECK_CLOSE(contactsA[i].penetration_depth, contactsB[i].penetration_depth, tol);  // penetration depth should be same
-    }
-  }
-
-  contactsA.clear();
-  contactsB.clear();
-
-  resA = solver2.shapeIntersect(s1, tf1, s2, tf2, &contactsA);
-  resB = solver2.shapeIntersect(s2, tf2, s1, tf1, &contactsB);
+  BOOST_CHECK(contactA.equal(contactB, tol));  // contact point should be same
+  BOOST_CHECK(normalA.equal(-normalB, tol));  // normal should be opposite
+  BOOST_CHECK_CLOSE(depthA, depthB, tol);  // penetration depth should be same
+
+  resA = solver2.shapeIntersect(s1, tf1, s2, tf2, &contactA, &depthA, &normalA);
+  resB = solver2.shapeIntersect(s2, tf2, s1, tf1, &contactB, &depthB, &normalB);
 
   BOOST_CHECK(resA);
   BOOST_CHECK(resB);
-  BOOST_CHECK_EQUAL(contactsA.size(), contactsB.size());
-  if(contactsA.size() == contactsB.size())
-  {
-    for(std::size_t i = 0; i < contactsA.size(); ++i)
-    {
-      BOOST_CHECK(contactsA[i].pos.equal(contactsB[i].pos, tol));  // contact point should be same
-      BOOST_CHECK(contactsA[i].normal.equal(-(contactsB[i].normal), tol));  // normal should be opposite
-      BOOST_CHECK_CLOSE(contactsA[i].penetration_depth, contactsB[i].penetration_depth, tol);  // penetration depth should be same
-    }
-  }
+  BOOST_CHECK(contactA.equal(contactB, tol));
+  BOOST_CHECK(normalA.equal(-normalB, tol));
+  BOOST_CHECK_CLOSE(depthA, depthB, tol);
 }
 
 BOOST_AUTO_TEST_CASE(reversibleShapeIntersection_allshapes)
